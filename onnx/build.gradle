--- conflicted
+++ resolved
@@ -2,18 +2,10 @@
 
 dependencies {
     api project(":api")
-<<<<<<< HEAD
-
     implementation 'org.jetbrains.kotlin:kotlin-stdlib-jdk8:1.6.0'
     implementation 'com.microsoft.onnxruntime:onnxruntime:1.9.0'
     implementation "org.jetbrains.kotlinx:multik-api:0.0.1"
     implementation "org.jetbrains.kotlinx:multik-default:0.0.1"
-=======
-    implementation 'org.jetbrains.kotlin:kotlin-stdlib-jdk8:1.5.31'
-    compile 'com.microsoft.onnxruntime:onnxruntime:1.9.0'
-    compile "org.jetbrains.kotlinx:multik-api:0.0.1"
-    compile "org.jetbrains.kotlinx:multik-default:0.0.1"
->>>>>>> a47add7c
 }
 
 
