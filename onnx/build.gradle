--- conflicted
+++ resolved
@@ -3,15 +3,9 @@
 dependencies {
     api project(":api")
     implementation 'org.jetbrains.kotlin:kotlin-stdlib-jdk8:1.6.0'
-<<<<<<< HEAD
-    implementation 'com.microsoft.onnxruntime:onnxruntime:1.9.0'
-    implementation "org.jetbrains.kotlinx:multik-api:0.0.1"
-    implementation "org.jetbrains.kotlinx:multik-default:0.0.1"
-=======
     api 'com.microsoft.onnxruntime:onnxruntime:1.9.0'
     api "org.jetbrains.kotlinx:multik-api:0.0.1"
     api "org.jetbrains.kotlinx:multik-default:0.0.1"
->>>>>>> 1414ea51
 }
 
 
