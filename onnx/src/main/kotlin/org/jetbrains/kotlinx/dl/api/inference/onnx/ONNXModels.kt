/*
 * Copyright 2020 JetBrains s.r.o. and Kotlin Deep Learning project contributors. All Rights Reserved.
 * Use of this source code is governed by the Apache 2.0 license that can be found in the LICENSE.txt file.
 */

package org.jetbrains.kotlinx.dl.api.inference.onnx;

import org.jetbrains.kotlinx.dl.api.inference.keras.loaders.InputType
import org.jetbrains.kotlinx.dl.api.inference.keras.loaders.ModelType
import org.jetbrains.kotlinx.dl.dataset.preprocessor.ImageShape
import org.jetbrains.kotlinx.dl.dataset.preprocessor.Transpose

/** Models in the ONNX format and running via ONNX Runtime. */
public enum class ONNXModels {
    ;

    /** Image recognition models and preprocessing. */
    public enum class CV(override val modelRelativePath: String) : ModelType {
        /** */
        ResNet_18_v1("models/onnx/cv/resnet/resnet18-v1") {
            override fun preprocessInput(data: FloatArray, tensorShape: LongArray): FloatArray {
                return resNetOnnxPreprocessing(data, tensorShape)
            }
        },

        /** */
        ResNet_34_v1("models/onnx/cv/resnet/resnet34-v1") {
            override fun preprocessInput(data: FloatArray, tensorShape: LongArray): FloatArray {
                return resNetOnnxPreprocessing(data, tensorShape)
            }
        },

        /** */
        ResNet_50_v1("models/onnx/cv/resnet/resnet50-v1") {
            override fun preprocessInput(data: FloatArray, tensorShape: LongArray): FloatArray {
                return resNetOnnxPreprocessing(data, tensorShape)
            }
        },

        /** */
        ResNet_101_v1("models/onnx/cv/resnet/resnet101-v1") {
            override fun preprocessInput(data: FloatArray, tensorShape: LongArray): FloatArray {
                return resNetOnnxPreprocessing(data, tensorShape)
            }
        },

        /** */
        ResNet_152_v1("models/onnx/cv/resnet/resnet152-v1") {
            override fun preprocessInput(data: FloatArray, tensorShape: LongArray): FloatArray {
                return resNetOnnxPreprocessing(data, tensorShape)
            }
        },

        /** */
        ResNet_18_v2("models/onnx/cv/resnet/resnet18-v2") {
            override fun preprocessInput(data: FloatArray, tensorShape: LongArray): FloatArray {
                return resNetOnnxPreprocessing(data, tensorShape)
            }
        },

        /** */
        ResNet_34_v2("models/onnx/cv/resnet/resnet34-v2") {
            override fun preprocessInput(data: FloatArray, tensorShape: LongArray): FloatArray {
                return resNetOnnxPreprocessing(data, tensorShape)
            }
        },

        /** */
        ResNet_50_v2("models/onnx/cv/resnet/resnet50-v2") {
            override fun preprocessInput(data: FloatArray, tensorShape: LongArray): FloatArray {
                return resNetOnnxPreprocessing(data, tensorShape)
            }
        },

        /** */
        ResNet_101_v2("models/onnx/cv/resnet/resnet101-v2") {
            override fun preprocessInput(data: FloatArray, tensorShape: LongArray): FloatArray {
                return resNetOnnxPreprocessing(data, tensorShape)
            }
        },

        /** */
        ResNet_152_v2("models/onnx/cv/resnet/resnet152-v2") {
            override fun preprocessInput(data: FloatArray, tensorShape: LongArray): FloatArray {
                return resNetOnnxPreprocessing(data, tensorShape)
            }
        },

        /** */
        DenseNet_121("models/onnx/cv/densenet/densenet121") {
            override fun preprocessInput(data: FloatArray, tensorShape: LongArray): FloatArray {
                TODO("Not yet implemented")
            }
        },

        /** */
        EfficientNet_4_Lite("models/onnx/cv/efficientnet/efficientnet-lite4") {
            override fun preprocessInput(data: FloatArray, tensorShape: LongArray): FloatArray {
                return org.jetbrains.kotlinx.dl.api.inference.keras.loaders.preprocessInput(
                    data,
                    tensorShape,
                    inputType = InputType.TF,
                    channelsLast = false
                )
            }
        },

        /** */
        ResNet_50_v1_custom("models/onnx/cv/custom/resnet50") {
            override fun preprocessInput(data: FloatArray, tensorShape: LongArray): FloatArray {
                TODO("Not yet implemented")
            }
        },

        /** */
        ResNet_50_v1_no_top_custom("models/onnx/cv/custom/resnet50notop") {
            override fun preprocessInput(data: FloatArray, tensorShape: LongArray): FloatArray {
                TODO("Not yet implemented")
            }
        },

        /** */
        Lenet_mnist("models/onnx/cv/custom/mnist") {
            override fun preprocessInput(data: FloatArray, tensorShape: LongArray): FloatArray {
                TODO("Not yet implemented")
            }
        }
    }
    ;

    /** Object detection models and preprocessing. */
    public enum class ObjectDetection(override val modelRelativePath: String) : ModelType {
        /**
         * This model is a real-time neural network for object detection that detects 80 different classes.
         *
         * Image shape is (1x3x1200x1200).
         *
         * The model has 3 outputs:
         *  - boxes: (1x'nbox'x4)
         *  - labels: (1x'nbox')
         *  - scores: (1x'nbox')
         *
         * @see <a href="https://arxiv.org/abs/1512.02325">
         *     SSD: Single Shot MultiBox Detector.</a>
         * @see <a href="https://github.com/onnx/models/tree/master/vision/object_detection_segmentation/ssd">
         *    Detailed description of SSD model and its pre- and postprocessing in onnx/models repository.</a>
         */
        SSD("models/onnx/objectdetection/ssd") {
            override fun preprocessInput(data: FloatArray, tensorShape: LongArray): FloatArray {
                val transposedData = Transpose(axes = intArrayOf(2, 0, 1)).apply(
                    data,
                    ImageShape(width = tensorShape[0], height = tensorShape[1], channels = tensorShape[2])
                )

                // TODO: should be returned from the Transpose from apply method
                val transposedShape = longArrayOf(tensorShape[2], tensorShape[0], tensorShape[1])

                return org.jetbrains.kotlinx.dl.api.inference.keras.loaders.preprocessInput(
                    transposedData,
                    transposedShape,
                    inputType = InputType.TORCH,
                    channelsLast = false
                )
            }
        },

        /** */
        YOLO_v4("models/onnx/objectdetection/yolov4") {
            override fun preprocessInput(data: FloatArray, tensorShape: LongArray): FloatArray {
                TODO("Not yet implemented")
            }
        },
    }
<<<<<<< HEAD

    /** Face alignment models and preprocessing. */
    public enum class FaceAlignment(override val modelRelativePath: String) : ModelType {
        FAN_2D_106("models/onnx/facealignment/fan_2d_106") {
            override fun preprocessInput(data: FloatArray, tensorShape: LongArray): FloatArray {
                val transposedData = Transpose(axes = intArrayOf(2, 0, 1)).apply(
                    data,
                    ImageShape(width = tensorShape[0], height = tensorShape[1], channels = tensorShape[2])
                )

                // TODO: should be returned from the Transpose from apply method
                val transposedShape = longArrayOf(tensorShape[2], tensorShape[0], tensorShape[1])

                return transposedData
            }
        },

    }
=======
>>>>>>> ac93d6d8
}

internal fun resNetOnnxPreprocessing(data: FloatArray, tensorShape: LongArray): FloatArray {
    val transposedData = Transpose(axes = intArrayOf(2, 0, 1)).apply(
        data,
        ImageShape(width = tensorShape[0], height = tensorShape[1], channels = tensorShape[2])
    )

    // TODO: should be returned from the Transpose from apply method
    val transposedShape = longArrayOf(tensorShape[2], tensorShape[0], tensorShape[1])

    return org.jetbrains.kotlinx.dl.api.inference.keras.loaders.preprocessInput(
        transposedData,
        transposedShape,
        inputType = InputType.TF,
        channelsLast = false
    )
}<|MERGE_RESOLUTION|>--- conflicted
+++ resolved
@@ -171,7 +171,6 @@
             }
         },
     }
-<<<<<<< HEAD
 
     /** Face alignment models and preprocessing. */
     public enum class FaceAlignment(override val modelRelativePath: String) : ModelType {
@@ -190,8 +189,6 @@
         },
 
     }
-=======
->>>>>>> ac93d6d8
 }
 
 internal fun resNetOnnxPreprocessing(data: FloatArray, tensorShape: LongArray): FloatArray {
@@ -209,4 +206,21 @@
         inputType = InputType.TF,
         channelsLast = false
     )
+}
+
+internal fun resNetOnnxPreprocessing(data: FloatArray, tensorShape: LongArray): FloatArray {
+    val transposedData = Transpose(axes = intArrayOf(2, 0, 1)).apply(
+        data,
+        ImageShape(width = tensorShape[0], height = tensorShape[1], channels = tensorShape[2])
+    )
+
+    // TODO: should be returned from the Transpose from apply method
+    val transposedShape = longArrayOf(tensorShape[2], tensorShape[0], tensorShape[1])
+
+    return org.jetbrains.kotlinx.dl.api.inference.keras.loaders.preprocessInput(
+        transposedData,
+        transposedShape,
+        inputType = InputType.TF,
+        channelsLast = false
+    )
 }