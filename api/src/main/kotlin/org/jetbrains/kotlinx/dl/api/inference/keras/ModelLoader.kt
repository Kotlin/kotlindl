/*
 * Copyright 2020 JetBrains s.r.o. and Kotlin Deep Learning project contributors. All Rights Reserved.
 * Use of this source code is governed by the Apache 2.0 license that can be found in the LICENSE.txt file.
 */

package org.jetbrains.kotlinx.dl.api.inference.keras

import com.beust.klaxon.Klaxon
import org.jetbrains.kotlinx.dl.api.core.Functional
import org.jetbrains.kotlinx.dl.api.core.Sequential
import org.jetbrains.kotlinx.dl.api.core.activation.Activations
import org.jetbrains.kotlinx.dl.api.core.initializer.*
import org.jetbrains.kotlinx.dl.api.core.layer.Layer
import org.jetbrains.kotlinx.dl.api.core.layer.activation.*
import org.jetbrains.kotlinx.dl.api.core.layer.convolutional.*
import org.jetbrains.kotlinx.dl.api.core.layer.core.ActivationLayer
import org.jetbrains.kotlinx.dl.api.core.layer.core.Dense
import org.jetbrains.kotlinx.dl.api.core.layer.core.Input
import org.jetbrains.kotlinx.dl.api.core.layer.merge.*
import org.jetbrains.kotlinx.dl.api.core.layer.normalization.BatchNorm
import org.jetbrains.kotlinx.dl.api.core.layer.pooling.*
import org.jetbrains.kotlinx.dl.api.core.layer.regularization.Dropout
import org.jetbrains.kotlinx.dl.api.core.layer.reshaping.Cropping2D
import org.jetbrains.kotlinx.dl.api.core.layer.reshaping.Flatten
import org.jetbrains.kotlinx.dl.api.core.layer.reshaping.Reshape
import org.jetbrains.kotlinx.dl.api.core.layer.reshaping.ZeroPadding2D
import org.jetbrains.kotlinx.dl.api.core.regularizer.L1
import org.jetbrains.kotlinx.dl.api.core.regularizer.L2
import org.jetbrains.kotlinx.dl.api.core.regularizer.L2L1
import org.jetbrains.kotlinx.dl.api.core.regularizer.Regularizer
import org.jetbrains.kotlinx.dl.api.inference.keras.config.*
import java.io.File

/**
 * Loads a [Sequential] model from json file with model configuration.
 *
 * @param [configuration] File containing model configuration.
 * @return Non-compiled and non-trained Sequential model.
 */
internal fun loadSequentialModelConfiguration(
    configuration: File
): Sequential {
    val sequentialConfig = loadSerializedModel(configuration)
    return deserializeSequentialModel(sequentialConfig)
}

internal fun deserializeSequentialModel(sequentialConfig: KerasModel?): Sequential {
    val pair = loadSequentialModelLayers(sequentialConfig)
    val input: Input = pair.first
    val layers = pair.second

    return Sequential.of(input, *layers.toList().toTypedArray())
}

/**
 * Loads a [Sequential] model layers from json file with model configuration.
 *
 * NOTE: This method is useful in transfer learning, when you need to manipulate on layers before building the Sequential model.
 *
 * @param config Model configuration.
 * @return Pair of <input layer; list of layers>.
 */
internal fun loadSequentialModelLayers(config: KerasModel?): Pair<Input, MutableList<Layer>> {
    val layers = mutableListOf<Layer>()

    (config as KerasModel).config!!.layers!!.forEach {
        run {
            if (!it.class_name.equals("InputLayer")) {
                val layer = convertToLayer(it)
                layers.add(layer)
            }
        }
    }

    val input: Input

    val firstLayer = config.config!!.layers!!.first()
    val inputLayerName =
        if (firstLayer.class_name.equals("InputLayer")) firstLayer.config!!.name ?: "input" else "input"
    val batchInputShape = config.config.layers!!.first().config!!.batch_input_shape

    // TODO: write more universal code here
    when (batchInputShape!!.size) {
        3 -> {
            input = Input(
                batchInputShape[1]?.toLong()!!,
                batchInputShape[2]?.toLong()!!,
                name = inputLayerName
            )
        }
        4 -> {
            input = Input(
                batchInputShape[1]?.toLong()!!,
                batchInputShape[2]?.toLong()!!,
                batchInputShape[3]?.toLong()!!,
                name = inputLayerName
            )
        }
        else -> {
            input = Input(
                batchInputShape[1]?.toLong()!!,
                batchInputShape[2]?.toLong()!!,
                batchInputShape[3]?.toLong()!!,
                name = inputLayerName
            )
        }
    }

    return Pair(input, layers)
}

private fun convertToLayer(
    kerasLayer: KerasLayer
): Layer {
    return when (kerasLayer.class_name) {
        LAYER_CONV1D -> createConv1D(kerasLayer.config!!, kerasLayer.config.name!!)
        LAYER_CONV2D -> createConv2D(kerasLayer.config!!, kerasLayer.config.name!!)
        LAYER_CONV3D -> createConv3D(kerasLayer.config!!, kerasLayer.config.name!!)
        LAYER_DEPTHWISE_CONV2D -> createDepthwiseConv2D(kerasLayer.config!!, kerasLayer.config.name!!)
        LAYER_SEPARABLE_CONV2D -> createSeparableConv2D(kerasLayer.config!!, kerasLayer.config.name!!)
        LAYER_FLATTEN -> createFlatten(kerasLayer.config!!.name!!)
        LAYER_RESHAPE -> createReshape(kerasLayer.config!!, kerasLayer.config.name!!)
        LAYER_MAX_POOL_1D -> createMaxPool1D(kerasLayer.config!!, kerasLayer.config.name!!)
        LAYER_MAX_POOLING_2D -> createMaxPooling2D(
            kerasLayer.config!!,
            kerasLayer.config.name!!
        )
        LAYER_AVG_POOL_1D -> createAvgPool1D(kerasLayer.config!!, kerasLayer.config.name!!)
        LAYER_MAX_POOLING_3D -> createMaxPooling3D(
            kerasLayer.config!!,
            kerasLayer.config.name!!
        )
        LAYER_AVG_POOLING_2D -> createAvgPooling2D(
            kerasLayer.config!!,
            kerasLayer.config.name!!
        )
        LAYER_AVERAGE_POOLING_2D -> createAvgPooling2D(
            kerasLayer.config!!,
            kerasLayer.config.name!!
        )
        LAYER_AVG_POOL_3D -> createAvgPool3DLayer(kerasLayer.config!!, kerasLayer.config.name!!)
        LAYER_DENSE -> createDense(kerasLayer.config!!, kerasLayer.config.name!!)
        LAYER_ZERO_PADDING_2D -> createZeroPadding2D(kerasLayer.config!!, kerasLayer.config.name!!)
        LAYER_CROPPING_2D -> createCropping2D(kerasLayer.config!!, kerasLayer.config.name!!)
        LAYER_BATCH_NORM -> createBatchNorm(kerasLayer.config!!, kerasLayer.config.name!!)
        LAYER_ACTIVATION -> createActivationLayer(kerasLayer.config!!, kerasLayer.config.name!!)
        LAYER_RELU -> createReLULayer(kerasLayer.config!!, kerasLayer.config.name!!)
        LAYER_ELU -> createELULayer(kerasLayer.config!!, kerasLayer.config.name!!)
        LAYER_PRELU -> createPReLULayer(kerasLayer.config!!, kerasLayer.config.name!!)
        LAYER_LEAKY_RELU -> createLeakyReLULayer(kerasLayer.config!!, kerasLayer.config.name!!)
        LAYER_THRESHOLDED_RELU -> createThresholdedReLULayer(kerasLayer.config!!, kerasLayer.config.name!!)
        LAYER_SOFTMAX -> createSoftmaxLayer(kerasLayer.config!!, kerasLayer.config.name!!)
        LAYER_DROPOUT -> createDropoutLayer(kerasLayer.config!!, kerasLayer.config.name!!)
        LAYER_ADD -> createAddLayer(kerasLayer.config!!.name!!)
        LAYER_AVERAGE -> createAverageLayer(kerasLayer.config!!.name!!)
        LAYER_SUBTRACT -> createSubtractLayer(
            kerasLayer.config!!.name!!
        )
        LAYER_MAXIMUM -> createMaximumLayer(kerasLayer.config!!.name!!)
        LAYER_MINIMUM -> createMinimumLayer(kerasLayer.config!!.name!!)
        LAYER_MULTIPLY -> createMultiplyLayer(
            kerasLayer.config!!.name!!
        )
        LAYER_CONCATENATE -> createConcatenateLayer(
            kerasLayer.config!!,
            kerasLayer.config.name!!
        )
<<<<<<< HEAD
        LAYER_GLOBAL_AVG_POOLING_2D -> createGlobalAvgPooling2D(kerasLayer.config!!, kerasLayer.config.name!!)
        LAYER_GLOBAL_AVG_POOLING_1D -> createGlobalAvgPooling1D(kerasLayer.config!!, kerasLayer.config.name!!)
=======
        LAYER_GLOBAL_AVG_POOLING_2D -> createGlobalAvgPooling2D(
            kerasLayer.config!!.name!!
        )
        LAYER_GLOBAL_MAX_POOL_1D -> createGlobalMaxPool1D(kerasLayer.config!!, kerasLayer.config.name!!)
        LAYER_GLOBAL_AVG_POOLING_1D -> createGlobalAvgPooling1D(kerasLayer.config!!.name!!)
        LAYER_GLOBAL_AVG_POOLING_3D -> createGlobalAvgPooling3D(
            kerasLayer.config!!.name!!
        )
>>>>>>> d1836005
        else -> throw IllegalStateException("${kerasLayer.class_name} is not supported yet!")
    }
}


/**
 * Loads a [Sequential] model from json file with model configuration.
 *
 * @param [configuration] File containing model configuration.
 * @return Non-compiled and non-trained Sequential model.
 */
internal fun loadFunctionalModelConfiguration(
    configuration: File
): Functional {
    val functionalConfig = loadSerializedModel(configuration)
    return deserializeFunctionalModel(functionalConfig)
}

internal fun deserializeFunctionalModel(functionalConfig: KerasModel?) =
    Functional.of(loadFunctionalModelLayers(functionalConfig).toList())

/**
 * Loads a [Functional] model layers from json file with model configuration.
 *
 * NOTE: This method is useful in transfer learning, when you need to manipulate on layers before building the Functional model.
 *
 * @param config Model configuration.
 * @return Pair of <input layer; list of layers>.
 */
internal fun loadFunctionalModelLayers(config: KerasModel?): MutableList<Layer> {
    val layers = mutableListOf<Layer>()
    val layersByNames = mutableMapOf<String, Layer>()

    val input: Input

    val firstLayer = (config as KerasModel).config!!.layers!!.first()
    val batchInputShape =
        firstLayer.config!!.batch_input_shape
    val inputLayerName =
        if (firstLayer.class_name.equals("InputLayer")) firstLayer.config.name ?: "input" else "input"

    // TODO: write more universal code here
    val size = batchInputShape!!.size
    when (size) {
        3 -> {
            input = Input(
                batchInputShape[1]?.toLong()!!,
                batchInputShape[2]?.toLong()!!,
                name = inputLayerName
            )
        }
        4 -> {
            input = Input(
                batchInputShape[1]?.toLong()!!,
                batchInputShape[2]?.toLong()!!,
                batchInputShape[3]?.toLong()!!,
                name = inputLayerName
            )
        }
        else -> {
            input = Input(
                batchInputShape[1]?.toLong()!!,
                batchInputShape[2]?.toLong()!!,
                batchInputShape[3]?.toLong()!!,
                name = inputLayerName
            )
        }
    }

    layers.add(input)
    layersByNames[input.name] = input

    config.config!!.layers!!.forEach {
        run {
            if (!it.class_name.equals("InputLayer")) {
                val layer = convertToLayer(it, layersByNames)
                layers.add(layer)
                layersByNames[layer.name] = layer
            }
        }
    }

    return layers
}

internal fun loadSerializedModel(jsonConfigFile: File) = try {
    val jsonString = jsonConfigFile.readText(Charsets.UTF_8)
    Klaxon()
        .converter(PaddingConverter())
        .parse<KerasModel>(jsonString)
} catch (e: Exception) {
    e.printStackTrace()
    try {
        Klaxon()
            .converter(PaddingConverter())
            .parse<KerasModel>(jsonConfigFile)
    } catch (e: Exception) {
        e.printStackTrace()
        throw IllegalArgumentException("JSON file: ${jsonConfigFile.name} contains invalid JSON. The model configuration could not be loaded from this file.")
    }
}

private fun convertToLayer(
    kerasLayer: KerasLayer,
    layersByName: MutableMap<String, Layer>
): Layer {
    val layer = convertToLayer(kerasLayer)
    val inboundLayers = mutableListOf<Layer>()
    if (kerasLayer.class_name != LAYER_INPUT) {
        val inboundNodes = kerasLayer.inbound_nodes!! as List<List<List<Any>>>
        inboundNodes[0].forEach { inboundNode ->
            check(inboundNode.isNotEmpty()) { "This .json config is incorrect and could not be parsed! The list of inbound nodes for layer ${layer.name} could not be empty on this level!" }
            layersByName[inboundNode[0] as String]?.let { inboundLayers.add(it) }

        }
        layer.inboundLayers = inboundLayers
    }


    return layer
}

private fun createGlobalAvgPooling2D(config: LayerConfig, name: String): Layer {
    return GlobalAvgPool2D(
        name = name
    )
}

private fun createGlobalAvgPooling1D(config: LayerConfig, name: String): Layer {
    return GlobalAvgPool1D(
        name = name
    )
}

private fun createGlobalAvgPooling3D(
    name: String
): Layer {
    return GlobalAvgPool3D(
        name = name
    )
}

private fun createGlobalMaxPool1D(config: LayerConfig, name: String): Layer {
    return GlobalMaxPool1D(
        name = name
    )
}

private fun createAddLayer(
    name: String
): Layer {
    return Add(
        name = name
    )
}

private fun createSubtractLayer(
    name: String
): Layer {
    return Subtract(
        name = name
    )
}

private fun createAverageLayer(
    name: String
): Layer {
    return Average(
        name = name
    )
}

private fun createMaximumLayer(
    name: String
): Layer {
    return Maximum(
        name = name
    )
}

private fun createMinimumLayer(
    name: String
): Layer {
    return Minimum(
        name = name
    )
}

private fun createMultiplyLayer(
    name: String
): Layer {
    return Multiply(
        name = name
    )
}

private fun createConcatenateLayer(
    config: LayerConfig,
    name: String
): Layer {
    return Concatenate(
        axis = config.axis!! as Int,
        name = name
    )
}

private fun createDropoutLayer(config: LayerConfig, name: String): Layer {
    return Dropout(
        keepProbability = config.rate!!.toFloat(),
        name = name
    )
}

private fun createActivationLayer(config: LayerConfig, name: String): Layer {
    return ActivationLayer(
        activation = convertToActivation(config.activation!!),
        name = name
    )
}

private fun createReLULayer(config: LayerConfig, name: String): Layer {
    return ReLU(
        maxValue = config.max_value!!.toFloat(),
        negativeSlope = config.negative_slope!!.toFloat(),
        threshold = config.threshold!!.toFloat(),
        name = name
    )
}

private fun createELULayer(config: LayerConfig, name: String): Layer {
    return ELU(
        alpha = config.alpha!!.toFloat(),
        name = name
    )
}

private fun createPReLULayer(config: LayerConfig, name: String): Layer {
    return PReLU(
        alphaInitializer = convertToInitializer(config.alpha_initializer!!),
        alphaRegularizer = convertToRegularizer(config.alpha_regularizer),
        sharedAxes = config.shared_axes!!.toIntArray(),
        name = name
    )
}

private fun createLeakyReLULayer(config: LayerConfig, name: String): Layer {
    return LeakyReLU(
        alpha = config.alpha!!.toFloat(),
        name = name
    )
}

private fun createThresholdedReLULayer(config: LayerConfig, name: String): Layer {
    return ThresholdedReLU(
        theta = config.theta!!.toFloat(),
        name = name
    )
}

private fun createSoftmaxLayer(config: LayerConfig, name: String): Layer {
    val axis = when (config.axis) {
        is Int -> listOf(config.axis)
        is List<*> -> config.axis as List<Int>
        else -> throw IllegalArgumentException("Axis must be an integer or a list of integers")
    }
    return Softmax(
        name = name,
        axis = axis
    )
}

private fun createBatchNorm(config: LayerConfig, name: String): Layer {
    return BatchNorm(
        axis = config.axis!! as List<Int>,
        momentum = config.momentum!!,
        center = config.center!!,
        epsilon = config.epsilon!!,
        scale = config.scale!! as Boolean,
        gammaInitializer = convertToInitializer(config.gamma_initializer!!),
        betaInitializer = convertToInitializer(config.beta_initializer!!),
        gammaRegularizer = convertToRegularizer(config.gamma_regularizer),
        betaRegularizer = convertToRegularizer(config.beta_regularizer),
        movingMeanInitializer = convertToInitializer(config.moving_mean_initializer!!),
        movingVarianceInitializer = convertToInitializer(config.moving_variance_initializer!!),
        name = name
    )
}

private fun createDense(config: LayerConfig, name: String): Dense {
    return Dense(
        outputSize = config.units!!,
        activation = convertToActivation(config.activation!!),
        kernelInitializer = convertToInitializer(config.kernel_initializer!!),
        biasInitializer = convertToInitializer(config.bias_initializer!!),
        kernelRegularizer = convertToRegularizer(config.kernel_regularizer),
        biasRegularizer = convertToRegularizer(config.bias_regularizer),
        activityRegularizer = convertToRegularizer(config.activity_regularizer),
        name = name
    )
}

private fun convertToRegularizer(regularizer: KerasRegularizer?): Regularizer? {
    return if (regularizer != null) {
        val l1 = regularizer.config!!.l1
        val l2 = regularizer.config!!.l2
        if (l1 != 0.0 && l2 != 0.0) {
            L2L1(l1!!.toFloat(), l2!!.toFloat())
        } else if (l1 == 0.0 && l2 != 0.0) {
            L2(l2!!.toFloat())
        } else if (l1 != 0.0 && l2 == 0.0) {
            L1(l1!!.toFloat())
        } else {
            null
        }
    } else {
        null
    }
}

private fun convertToInitializer(initializer: KerasInitializer): Initializer {
    val seed = if (initializer.config!!.seed != null) {
        initializer.config.seed!!.toLong()
    } else 12L

    return when (initializer.class_name!!) {
        INITIALIZER_GLOROT_UNIFORM -> GlorotUniform(seed = seed)
        INITIALIZER_GLOROT_NORMAL -> GlorotNormal(seed = seed)
        INITIALIZER_HE_NORMAL -> HeNormal(seed = seed)
        INITIALIZER_HE_UNIFORM -> HeUniform(seed = seed)
        INITIALIZER_LECUN_NORMAL -> LeCunNormal(seed = seed)
        INITIALIZER_LECUN_UNIFORM -> LeCunUniform(seed = seed)
        INITIALIZER_ZEROS -> RandomUniform(
            seed = seed,
            minVal = 0.0f,
            maxVal = 0.0f
        ) // instead of real initializers, because it doesn't influence on nothing
        INITIALIZER_CONSTANT -> RandomUniform(
            seed = seed,
            minVal = 0.0f,
            maxVal = 0.0f
        ) // instead of real initializers, because it doesn't influence on nothing
        INITIALIZER_ONES -> RandomUniform(
            seed = seed,
            minVal = 1.0f,
            maxVal = 1.0f
        ) // instead of real initializers, because it doesn't influence on nothing*/
        INITIALIZER_RANDOM_NORMAL -> RandomNormal(
            seed = seed,
            mean = initializer.config.mean!!.toFloat(),
            stdev = initializer.config.stddev!!.toFloat()
        )
        INITIALIZER_RANDOM_UNIFORM -> RandomUniform(
            seed = seed,
            minVal = initializer.config.minval!!.toFloat(),
            maxVal = initializer.config.maxval!!.toFloat()
        )
        INITIALIZER_TRUNCATED_NORMAL -> TruncatedNormal(seed = seed)
        INITIALIZER_VARIANCE_SCALING -> convertVarianceScaling(initializer)
        INITIALIZER_ORTHOGONAL -> Orthogonal( seed = seed, gain = initializer.config.gain!!.toFloat() )
        /*INITIALIZER_CONSTANT -> Constant(initializer.config.value!!.toFloat())*/
        INITIALIZER_IDENTITY -> Identity(initializer.config.gain?.toFloat() ?: 1f)
        else -> throw IllegalStateException("${initializer.class_name} is not supported yet!")
    }
}

private fun convertVarianceScaling(initializer: KerasInitializer): Initializer {
    val seed = if (initializer.config!!.seed != null) {
        initializer.config.seed!!.toLong()
    } else 12L

    val config = initializer.config
    val scale = config.scale!!
    val mode: Mode = convertMode(config.mode!!)
    val distribution: Distribution = convertDistribution(config.distribution!!)
    return if (scale == 2.0 && mode == Mode.FAN_IN) {
        when (distribution) {
            Distribution.UNIFORM -> HeUniform(seed)
            Distribution.TRUNCATED_NORMAL -> {
                HeNormal(seed)
            }
            else -> VarianceScaling(scale, mode, distribution, seed)
        }
    } else {
        when (mode) {
            Mode.FAN_IN -> {
                when (distribution) {
                    Distribution.UNIFORM -> LeCunUniform(seed)
                    Distribution.TRUNCATED_NORMAL -> {
                        LeCunNormal(seed)
                    }
                    else -> VarianceScaling(scale, mode, distribution, seed)
                }
            }
            Mode.FAN_AVG -> {
                when (distribution) {
                    Distribution.UNIFORM -> GlorotUniform(seed)
                    Distribution.TRUNCATED_NORMAL -> {
                        GlorotNormal(seed)
                    }
                    else -> VarianceScaling(scale, mode, distribution, seed)
                }
            }
            else -> VarianceScaling(scale, mode, distribution, seed)
        }
    }
}

private fun convertDistribution(distribution: String): Distribution {
    return when (distribution) {
        "truncated_normal" -> Distribution.TRUNCATED_NORMAL
        "uniform" -> Distribution.UNIFORM
        "untruncated_normal" -> Distribution.UNTRUNCATED_NORMAL
        else -> Distribution.TRUNCATED_NORMAL
    }
}

private fun convertMode(mode: String): Mode {
    return when (mode) {
        "fan_in" -> Mode.FAN_IN
        "fan_out" -> Mode.FAN_OUT
        "fan_avg" -> Mode.FAN_AVG
        else -> Mode.FAN_AVG
    }
}

private fun convertToActivation(activation: String): Activations {
    return when (activation) {
        ACTIVATION_RELU -> Activations.Relu
        ACTIVATION_SIGMOID -> Activations.Sigmoid
        ACTIVATION_SOFTMAX -> Activations.Softmax
        ACTIVATION_LINEAR -> Activations.Linear
        ACTIVATION_TANH -> Activations.Tanh
        ACTIVATION_RELU6 -> Activations.Relu6
        ACTIVATION_ELU -> Activations.Elu
        ACTIVATION_SELU -> Activations.Selu
        ACTIVATION_LOG_SOFTMAX -> Activations.LogSoftmax
        ACTIVATION_EXP -> Activations.Exponential
        ACTIVATION_SOFTPLUS -> Activations.SoftPlus
        ACTIVATION_SOFTSIGN -> Activations.SoftSign
        ACTIVATION_HARD_SIGMOID -> Activations.HardSigmoid
        ACTIVATION_SWISH -> Activations.Swish
        else -> throw IllegalStateException("$activation is not supported yet!")
    }
}

private fun createMaxPool1D(config: LayerConfig, name: String): Layer {
    val poolSize = config.pool_size!!
    val addedOnesPoolSize = longArrayOf(1, poolSize[0].toLong(), 1)
    val strides = config.strides!!
    val addedOnesStrides = longArrayOf(1, strides[0].toLong(), 1)
    return MaxPool1D(
        poolSize = addedOnesPoolSize,
        strides = addedOnesStrides,
        padding = convertPadding(config.padding!!),
        name = name
    )
}

private fun createMaxPooling2D(config: LayerConfig, name: String): MaxPool2D {
    val poolSize = config.pool_size!!.toIntArray()
    val addedOnesPoolSize = IntArray(4)
    addedOnesPoolSize[0] = 1
    addedOnesPoolSize[1] = poolSize[0]
    addedOnesPoolSize[2] = poolSize[1]
    addedOnesPoolSize[3] = 1

    val strides = config.strides!!.toIntArray()
    val addedOnesStrides = IntArray(4)
    addedOnesStrides[0] = 1
    addedOnesStrides[1] = strides[0]
    addedOnesStrides[2] = strides[1]
    addedOnesStrides[3] = 1

    return MaxPool2D(addedOnesPoolSize, addedOnesStrides, padding = convertPadding(config.padding!!), name = name)
}

private fun createAvgPool1D(config: LayerConfig, name: String): Layer {
    val poolSize = config.pool_size!!
    val addedOnesPoolSize = longArrayOf(1, poolSize[0].toLong(), 1)
    val strides = config.strides!!
    val addedOnesStrides = longArrayOf(1, strides[0].toLong(), 1)
    return AvgPool1D(
        poolSize = addedOnesPoolSize,
        strides = addedOnesStrides,
        padding = convertPadding(config.padding!!),
        name = name
    )
}

private fun createAvgPooling2D(config: LayerConfig, name: String): AvgPool2D {
    val poolSize = config.pool_size!!.toIntArray()
    val addedOnesPoolSize = IntArray(4)
    addedOnesPoolSize[0] = 1
    addedOnesPoolSize[1] = poolSize[0]
    addedOnesPoolSize[2] = poolSize[1]
    addedOnesPoolSize[3] = 1

    val strides = config.strides!!.toIntArray()
    val addedOnesStrides = IntArray(4)
    addedOnesStrides[0] = 1
    addedOnesStrides[1] = strides[0]
    addedOnesStrides[2] = strides[1]
    addedOnesStrides[3] = 1

    return AvgPool2D(addedOnesPoolSize, addedOnesStrides, padding = convertPadding(config.padding!!), name = name)
}

private fun createAvgPool3DLayer(config: LayerConfig, name: String): Layer {
    val poolSize = config.pool_size!!
    val addedOnesPoolSize = longArrayOf(1, poolSize[0].toLong(), poolSize[1].toLong(), poolSize[2].toLong(), 1)
    val strides = config.strides!!
    val addedOnesStrides = longArrayOf(1, strides[0].toLong(), strides[1].toLong(), strides[2].toLong(), 1)
    return AvgPool3D(
        poolSize = addedOnesPoolSize,
        strides = addedOnesStrides,
        padding = convertPadding(config.padding!!),
        name = name
    )
}

private fun createMaxPooling3D(config: LayerConfig, name: String): MaxPool3D {
    val poolSize = config.pool_size!!.toIntArray()
    val addedOnesPoolSize = IntArray(5)
    addedOnesPoolSize[0] = 1
    addedOnesPoolSize[1] = poolSize[0]
    addedOnesPoolSize[2] = poolSize[1]
    addedOnesPoolSize[3] = poolSize[2]
    addedOnesPoolSize[0] = 1

    val strides = config.strides!!.toIntArray()
    val addedOnesStrides = IntArray(5)
    addedOnesStrides[0] = 1
    addedOnesStrides[1] = strides[0]
    addedOnesStrides[2] = strides[1]
    addedOnesStrides[3] = strides[2]
    addedOnesStrides[4] = 1

    return MaxPool3D(addedOnesPoolSize, addedOnesStrides, padding = convertPadding(config.padding!!), name = name)
}

private fun convertPadding(padding: KerasPadding): ConvPadding {
    return when (padding) {
        is KerasPadding.Same -> ConvPadding.SAME
        is KerasPadding.Valid -> ConvPadding.VALID
        is KerasPadding.Full -> ConvPadding.FULL
        else -> throw UnsupportedOperationException("The $padding is not supported!")
    }
}

private fun createFlatten(name: String): Flatten {
    return Flatten(name = name)
}

private fun createReshape(config: LayerConfig, name: String): Reshape {
    return Reshape(name = name, targetShape = config.target_shape!!)
}

private fun createConv1D(config: LayerConfig, name: String): Conv1D {
    val kernelSize = config.kernel_size!!.map { it.toLong() }[0]
    val strides = config.strides!!.map { it.toLong() }.toLongArray()

    val addedOnesStrides = LongArray(3)
    addedOnesStrides[0] = 1
    addedOnesStrides[1] = strides[0]
    addedOnesStrides[2] = 1

    val dilation = config.dilation_rate!!.map { it.toLong() }.toLongArray()
    val addedOnesDilation = LongArray(3)
    addedOnesDilation[0] = 1
    addedOnesDilation[1] = dilation[0]
    addedOnesDilation[2] = 1

    return Conv1D(
        filters = config.filters!!.toLong(),
        kernelSize = kernelSize,
        strides = addedOnesStrides,
        dilations = addedOnesDilation,
        activation = convertToActivation(config.activation!!),
        kernelInitializer = convertToInitializer(config.kernel_initializer!!),
        biasInitializer = convertToInitializer(config.bias_initializer!!),
        kernelRegularizer = convertToRegularizer(config.kernel_regularizer),
        biasRegularizer = convertToRegularizer(config.bias_regularizer),
        activityRegularizer = convertToRegularizer(config.activity_regularizer),
        padding = convertPadding(config.padding!!),
        useBias = config.use_bias!!,
        name = name
    )
}

private fun createConv2D(config: LayerConfig, name: String): Conv2D {
    val kernelSize = config.kernel_size!!.map { it.toLong() }.toLongArray()
    val strides = config.strides!!.map { it.toLong() }.toLongArray()

    val addedOnesStrides = LongArray(4)
    addedOnesStrides[0] = 1
    addedOnesStrides[1] = strides[0]
    addedOnesStrides[2] = strides[1]
    addedOnesStrides[3] = 1

    val dilation = config.dilation_rate!!.map { it.toLong() }.toLongArray()
    val addedOnesDilation = LongArray(4)
    addedOnesDilation[0] = 1
    addedOnesDilation[1] = dilation[0]
    addedOnesDilation[2] = dilation[1]
    addedOnesDilation[3] = 1

    return Conv2D(
        filters = config.filters!!.toLong(),
        kernelSize = kernelSize,
        strides = addedOnesStrides,
        dilations = addedOnesDilation,
        activation = convertToActivation(config.activation!!),
        kernelInitializer = convertToInitializer(config.kernel_initializer!!),
        biasInitializer = convertToInitializer(config.bias_initializer!!),
        kernelRegularizer = convertToRegularizer(config.kernel_regularizer),
        biasRegularizer = convertToRegularizer(config.bias_regularizer),
        activityRegularizer = convertToRegularizer(config.activity_regularizer),
        padding = convertPadding(config.padding!!),
        useBias = config.use_bias!!,
        name = name
    )
}

private fun createConv3D(config: LayerConfig, name: String): Conv3D {
    val kernelSize = config.kernel_size!!.map { it.toLong() }.toLongArray()
    val strides = config.strides!!.map { it.toLong() }.toLongArray()

    val addedOnesStrides = LongArray(5)
    addedOnesStrides[0] = 1
    addedOnesStrides[1] = strides[0]
    addedOnesStrides[2] = strides[1]
    addedOnesStrides[3] = strides[2]
    addedOnesStrides[4] = 1

    val dilation = config.dilation_rate!!.map { it.toLong() }.toLongArray()
    val addedOnesDilation = LongArray(5)
    addedOnesDilation[0] = 1
    addedOnesDilation[1] = dilation[0]
    addedOnesDilation[2] = dilation[1]
    addedOnesDilation[3] = dilation[2]
    addedOnesDilation[4] = 1

    return Conv3D(
        filters = config.filters!!.toLong(),
        kernelSize = kernelSize,
        strides = addedOnesStrides,
        dilations = addedOnesDilation,
        activation = convertToActivation(config.activation!!),
        kernelInitializer = convertToInitializer(config.kernel_initializer!!),
        biasInitializer = convertToInitializer(config.bias_initializer!!),
        kernelRegularizer = convertToRegularizer(config.kernel_regularizer),
        biasRegularizer = convertToRegularizer(config.bias_regularizer),
        activityRegularizer = convertToRegularizer(config.activity_regularizer),
        padding = convertPadding(config.padding!!),
        useBias = config.use_bias!!,
        name = name
    )
}

private fun createDepthwiseConv2D(
    config: LayerConfig,
    name: String
): DepthwiseConv2D {
    val kernelSize = config.kernel_size!!.map { it.toLong() }.toLongArray()
    val strides = config.strides!!.map { it.toLong() }.toLongArray()

    val addedOnesStrides = LongArray(4)
    addedOnesStrides[0] = 1
    addedOnesStrides[1] = strides[0]
    addedOnesStrides[2] = strides[1]
    addedOnesStrides[3] = 1

    val dilation = config.dilation_rate!!.map { it.toLong() }.toLongArray()
    val addedOnesDilation = LongArray(4)
    addedOnesDilation[0] = 1
    addedOnesDilation[1] = dilation[0]
    addedOnesDilation[2] = dilation[1]
    addedOnesDilation[3] = 1

    return DepthwiseConv2D(
        kernelSize = kernelSize,
        strides = addedOnesStrides,
        dilations = addedOnesDilation,
        activation = convertToActivation(config.activation!!),
        depthwiseInitializer = convertToInitializer(config.depthwise_initializer!!),
        depthMultiplier = config.depth_multiplier!!,
        biasInitializer = convertToInitializer(config.bias_initializer!!),
        depthwiseRegularizer = convertToRegularizer(config.depthwise_regularizer),
        biasRegularizer = convertToRegularizer(config.bias_regularizer),
        activityRegularizer = convertToRegularizer(config.activity_regularizer),
        padding = convertPadding(config.padding!!),
        useBias = config.use_bias!!,
        name = name
    )
}

private fun createSeparableConv2D(
    config: LayerConfig,
    name: String
): SeparableConv2D {
    val kernelSize = config.kernel_size!!.map { it.toLong() }.toLongArray()
    val strides = config.strides!!.map { it.toLong() }.toLongArray()

    val addedOnesStrides = LongArray(4)
    addedOnesStrides[0] = 1
    addedOnesStrides[1] = strides[0]
    addedOnesStrides[2] = strides[1]
    addedOnesStrides[3] = 1

    val dilation = config.dilation_rate!!.map { it.toLong() }.toLongArray()
    val addedOnesDilation = LongArray(4)
    addedOnesDilation[0] = 1
    addedOnesDilation[1] = dilation[0]
    addedOnesDilation[2] = dilation[1]
    addedOnesDilation[3] = 1

    return SeparableConv2D(
        filters = config.filters!!.toLong(),
        kernelSize = kernelSize,
        strides = addedOnesStrides,
        dilations = addedOnesDilation,
        activation = convertToActivation(config.activation!!),
        depthwiseInitializer = convertToInitializer(config.depthwise_initializer!!),
        pointwiseInitializer = convertToInitializer(config.pointwise_initializer!!),
        depthMultiplier = config.depth_multiplier!!,
        biasInitializer = convertToInitializer(config.bias_initializer!!),
        depthwiseRegularizer = convertToRegularizer(config.depthwise_regularizer),
        pointwiseRegularizer = convertToRegularizer(config.pointwise_regularizer),
        activityRegularizer = convertToRegularizer(config.activity_regularizer),
        biasRegularizer = convertToRegularizer(config.bias_regularizer),
        padding = convertPadding(config.padding!!),
        useBias = config.use_bias!!,
        name = name
    )
}

private fun createZeroPadding2D(
    config: LayerConfig,
    name: String
): ZeroPadding2D {
    assert(config.padding is KerasPadding.ZeroPadding2D)
    return ZeroPadding2D(
        (config.padding as KerasPadding.ZeroPadding2D).padding,
        config.data_format,
        name
    )
}

private fun createCropping2D(
    config: LayerConfig,
    name: String
): Cropping2D {
    val cropping = config.cropping!!.map { it.toIntArray() }.toTypedArray()
    return Cropping2D(
        cropping,
        name
    )
}<|MERGE_RESOLUTION|>--- conflicted
+++ resolved
@@ -165,10 +165,6 @@
             kerasLayer.config!!,
             kerasLayer.config.name!!
         )
-<<<<<<< HEAD
-        LAYER_GLOBAL_AVG_POOLING_2D -> createGlobalAvgPooling2D(kerasLayer.config!!, kerasLayer.config.name!!)
-        LAYER_GLOBAL_AVG_POOLING_1D -> createGlobalAvgPooling1D(kerasLayer.config!!, kerasLayer.config.name!!)
-=======
         LAYER_GLOBAL_AVG_POOLING_2D -> createGlobalAvgPooling2D(
             kerasLayer.config!!.name!!
         )
@@ -177,7 +173,6 @@
         LAYER_GLOBAL_AVG_POOLING_3D -> createGlobalAvgPooling3D(
             kerasLayer.config!!.name!!
         )
->>>>>>> d1836005
         else -> throw IllegalStateException("${kerasLayer.class_name} is not supported yet!")
     }
 }
@@ -300,13 +295,17 @@
     return layer
 }
 
-private fun createGlobalAvgPooling2D(config: LayerConfig, name: String): Layer {
+private fun createGlobalAvgPooling2D(
+    name: String
+): Layer {
     return GlobalAvgPool2D(
         name = name
     )
 }
 
-private fun createGlobalAvgPooling1D(config: LayerConfig, name: String): Layer {
+private fun createGlobalAvgPooling1D(
+    name: String
+): Layer {
     return GlobalAvgPool1D(
         name = name
     )
