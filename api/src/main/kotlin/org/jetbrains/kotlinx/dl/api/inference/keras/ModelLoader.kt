--- conflicted
+++ resolved
@@ -123,14 +123,11 @@
             kerasLayer.config!!,
             kerasLayer.config.name!!
         )
-<<<<<<< HEAD
         LAYER_AVG_POOL_1D -> createAvgPool1D(kerasLayer.config!!, kerasLayer.config.name!!)
-=======
         LAYER_MAX_POOLING_3D -> createMaxPooling3D(
             kerasLayer.config!!,
             kerasLayer.config.name!!
         )
->>>>>>> e9cfd27e
         LAYER_AVG_POOLING_2D -> createAvgPooling2D(
             kerasLayer.config!!,
             kerasLayer.config.name!!
