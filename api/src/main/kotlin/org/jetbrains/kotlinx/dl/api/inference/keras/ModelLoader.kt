--- conflicted
+++ resolved
@@ -157,12 +157,6 @@
         LAYER_THRESHOLDED_RELU -> createThresholdedReLULayer(kerasLayer.config!!, kerasLayer.config.name!!)
         LAYER_SOFTMAX -> createSoftmaxLayer(kerasLayer.config!!, kerasLayer.config.name!!)
         LAYER_DROPOUT -> createDropoutLayer(kerasLayer.config!!, kerasLayer.config.name!!)
-<<<<<<< HEAD
-        LAYER_GLOBAL_AVG_POOLING_2D -> createGlobalAvgPooling2D(kerasLayer.config!!, kerasLayer.config.name!!)
-        LAYER_SOFTMAX -> createSoftmaxLayer(kerasLayer.config!!, kerasLayer.config.name!!)
-        LAYER_GLOBAL_AVG_POOLING_1D -> createGlobalAvgPooling1D(kerasLayer.config!!, kerasLayer.config.name!!)
-        else -> throw IllegalStateException("${kerasLayer.class_name} is not supported for Sequential model!")
-=======
         LAYER_ADD -> createAddLayer(kerasLayer.config!!.name!!)
         LAYER_AVERAGE -> createAverageLayer(kerasLayer.config!!.name!!)
         LAYER_SUBTRACT -> createSubtractLayer(
@@ -177,12 +171,9 @@
             kerasLayer.config!!,
             kerasLayer.config.name!!
         )
-        LAYER_GLOBAL_AVG_POOLING_2D -> createGlobalAvgPooling2D(
-            kerasLayer.config!!.name!!
-        )
-        LAYER_GLOBAL_AVG_POOLING_1D -> createGlobalAvgPooling1D(kerasLayer.config!!.name!!)
+        LAYER_GLOBAL_AVG_POOLING_2D -> createGlobalAvgPooling2D(kerasLayer.config!!, kerasLayer.config.name!!)
+        LAYER_GLOBAL_AVG_POOLING_1D -> createGlobalAvgPooling1D(kerasLayer.config!!, kerasLayer.config.name!!)
         else -> throw IllegalStateException("${kerasLayer.class_name} is not supported yet!")
->>>>>>> a52b2aba
     }
 }
 
@@ -284,57 +275,7 @@
     kerasLayer: KerasLayer,
     layersByName: MutableMap<String, Layer>
 ): Layer {
-<<<<<<< HEAD
-    val layer = when (kerasLayer.class_name) {
-        LAYER_CONV1D -> createConv1D(kerasLayer.config!!, kerasLayer.config.name!!)
-        LAYER_CONV2D -> createConv2D(kerasLayer.config!!, kerasLayer.config.name!!)
-        LAYER_DEPTHWISE_CONV2D -> createDepthwiseConv2D(kerasLayer.config!!, kerasLayer.config.name!!)
-        LAYER_SEPARABLE_CONV2D -> createSeparableConv2D(kerasLayer.config!!, kerasLayer.config.name!!)
-        LAYER_FLATTEN -> createFlatten(kerasLayer.config!!.name!!)
-        LAYER_RESHAPE -> createReshape(kerasLayer.config!!, kerasLayer.config.name!!)
-        LAYER_MAX_POOLING_2D -> createMaxPooling2D(
-            kerasLayer.config!!,
-            kerasLayer.config.name!!
-        )
-        LAYER_AVG_POOLING_2D -> createAvgPooling2D(
-            kerasLayer.config!!,
-            kerasLayer.config.name!!
-        )
-        LAYER_AVERAGE_POOLING_2D -> createAvgPooling2D(
-            kerasLayer.config!!,
-            kerasLayer.config.name!!
-        )
-        LAYER_DENSE -> createDense(kerasLayer.config!!, kerasLayer.config.name!!)
-        LAYER_ZERO_PADDING_2D -> createZeroPadding2D(kerasLayer.config!!, kerasLayer.config.name!!)
-        LAYER_CROPPING_2D -> createCropping2D(kerasLayer.config!!, kerasLayer.config.name!!)
-        LAYER_BATCH_NORM -> createBatchNorm(kerasLayer.config!!, kerasLayer.config.name!!)
-        LAYER_ACTIVATION -> createActivationLayer(kerasLayer.config!!, kerasLayer.config.name!!)
-        LAYER_RELU -> createReLULayer(kerasLayer.config!!, kerasLayer.config.name!!)
-        LAYER_ELU -> createELULayer(kerasLayer.config!!, kerasLayer.config.name!!)
-        LAYER_LEAKY_RELU -> createLeakyReLULayer(kerasLayer.config!!, kerasLayer.config.name!!)
-        LAYER_THRESHOLDED_RELU -> createThresholdedReLULayer(kerasLayer.config!!, kerasLayer.config.name!!)
-        LAYER_DROPOUT -> createDropoutLayer(kerasLayer.config!!, kerasLayer.config.name!!)
-        LAYER_ADD -> createAddLayer(kerasLayer.config!!.name!!)
-        LAYER_AVERAGE -> createAverageLayer(kerasLayer.config!!.name!!)
-        LAYER_SUBTRACT -> createSubtractLayer(
-            kerasLayer.config!!.name!!
-        )
-        LAYER_MAXIMUM -> createMaximumLayer(kerasLayer.config!!.name!!)
-        LAYER_MINIMUM -> createMinimumLayer(kerasLayer.config!!.name!!)
-        LAYER_MULTIPLY -> createMultiplyLayer(
-            kerasLayer.config!!.name!!
-        )
-        LAYER_CONCATENATE -> createConcatenateLayer(
-            kerasLayer.config!!,
-            kerasLayer.config.name!!
-        )
-        LAYER_GLOBAL_AVG_POOLING_2D -> createGlobalAvgPooling2D(kerasLayer.config!!, kerasLayer.config.name!!)
-        LAYER_GLOBAL_AVG_POOLING_1D -> createGlobalAvgPooling1D(kerasLayer.config!!, kerasLayer.config.name!!)
-        else -> throw IllegalStateException("${kerasLayer.class_name} is not supported yet!")
-    }
-=======
     val layer = convertToLayer(kerasLayer)
->>>>>>> a52b2aba
 
     val inboundLayers = mutableListOf<Layer>()
     if (kerasLayer.class_name != LAYER_INPUT) {
