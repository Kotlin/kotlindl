/*
 * Copyright 2020 JetBrains s.r.o. and Kotlin Deep Learning project contributors. All Rights Reserved.
 * Use of this source code is governed by the Apache 2.0 license that can be found in the LICENSE.txt file.
 */

package org.jetbrains.kotlinx.dl.api.inference.keras

import com.beust.klaxon.Klaxon
import org.jetbrains.kotlinx.dl.api.core.Functional
import org.jetbrains.kotlinx.dl.api.core.Sequential
import org.jetbrains.kotlinx.dl.api.core.activation.Activations
import org.jetbrains.kotlinx.dl.api.core.initializer.*
import org.jetbrains.kotlinx.dl.api.core.layer.Layer
import org.jetbrains.kotlinx.dl.api.core.layer.activation.*
import org.jetbrains.kotlinx.dl.api.core.layer.convolutional.*
import org.jetbrains.kotlinx.dl.api.core.layer.core.ActivationLayer
import org.jetbrains.kotlinx.dl.api.core.layer.core.Dense
import org.jetbrains.kotlinx.dl.api.core.layer.core.Input
import org.jetbrains.kotlinx.dl.api.core.layer.merge.*
import org.jetbrains.kotlinx.dl.api.core.layer.normalization.BatchNorm
import org.jetbrains.kotlinx.dl.api.core.layer.pooling.*
import org.jetbrains.kotlinx.dl.api.core.layer.regularization.Dropout
import org.jetbrains.kotlinx.dl.api.core.layer.reshaping.Cropping2D
import org.jetbrains.kotlinx.dl.api.core.layer.reshaping.Flatten
import org.jetbrains.kotlinx.dl.api.core.layer.reshaping.Reshape
import org.jetbrains.kotlinx.dl.api.core.layer.reshaping.ZeroPadding2D
import org.jetbrains.kotlinx.dl.api.core.regularizer.L1
import org.jetbrains.kotlinx.dl.api.core.regularizer.L2
import org.jetbrains.kotlinx.dl.api.core.regularizer.L2L1
import org.jetbrains.kotlinx.dl.api.core.regularizer.Regularizer
import org.jetbrains.kotlinx.dl.api.inference.keras.config.*
import java.io.File

/**
 * Loads a [Sequential] model from json file with model configuration.
 *
 * @param [configuration] File containing model configuration.
 * @return Non-compiled and non-trained Sequential model.
 */
internal fun loadSequentialModelConfiguration(
    configuration: File
): Sequential {
    val sequentialConfig = loadSerializedModel(configuration)
    return deserializeSequentialModel(sequentialConfig)
}

internal fun deserializeSequentialModel(sequentialConfig: KerasModel?): Sequential {
    val pair = loadSequentialModelLayers(sequentialConfig)
    val input: Input = pair.first
    val layers = pair.second

    return Sequential.of(input, *layers.toList().toTypedArray())
}

/**
 * Loads a [Sequential] model layers from json file with model configuration.
 *
 * NOTE: This method is useful in transfer learning, when you need to manipulate on layers before building the Sequential model.
 *
 * @param config Model configuration.
 * @return Pair of <input layer; list of layers>.
 */
internal fun loadSequentialModelLayers(config: KerasModel?): Pair<Input, MutableList<Layer>> {
    val layers = mutableListOf<Layer>()

    (config as KerasModel).config!!.layers!!.forEach {
        run {
            if (!it.class_name.equals("InputLayer")) {
                val layer = convertToLayer(it)
                layers.add(layer)
            }
        }
    }

    val input: Input

    val firstLayer = config.config!!.layers!!.first()
    val inputLayerName =
        if (firstLayer.class_name.equals("InputLayer")) firstLayer.config!!.name ?: "input" else "input"
    val batchInputShape = config.config.layers!!.first().config!!.batch_input_shape

    // TODO: write more universal code here
    when (batchInputShape!!.size) {
        3 -> {
            input = Input(
                batchInputShape[1]?.toLong()!!,
                batchInputShape[2]?.toLong()!!,
                name = inputLayerName
            )
        }
        4 -> {
            input = Input(
                batchInputShape[1]?.toLong()!!,
                batchInputShape[2]?.toLong()!!,
                batchInputShape[3]?.toLong()!!,
                name = inputLayerName
            )
        }
        else -> {
            input = Input(
                batchInputShape[1]?.toLong()!!,
                batchInputShape[2]?.toLong()!!,
                batchInputShape[3]?.toLong()!!,
                name = inputLayerName
            )
        }
    }

    return Pair(input, layers)
}

private fun convertToLayer(
    kerasLayer: KerasLayer
): Layer {
    return when (kerasLayer.class_name) {
<<<<<<< HEAD
        // Core layers
=======
        LAYER_CONV1D -> createConv1D(kerasLayer.config!!, kerasLayer.config.name!!)
        LAYER_CONV2D -> createConv2D(kerasLayer.config!!, kerasLayer.config.name!!)
        LAYER_CONV3D -> createConv3D(kerasLayer.config!!, kerasLayer.config.name!!)
        LAYER_DEPTHWISE_CONV2D -> createDepthwiseConv2D(kerasLayer.config!!, kerasLayer.config.name!!)
        LAYER_SEPARABLE_CONV2D -> createSeparableConv2D(kerasLayer.config!!, kerasLayer.config.name!!)
        LAYER_FLATTEN -> createFlatten(kerasLayer.config!!.name!!)
        LAYER_RESHAPE -> createReshape(kerasLayer.config!!, kerasLayer.config.name!!)
        LAYER_MAX_POOL_1D -> createMaxPool1D(kerasLayer.config!!, kerasLayer.config.name!!)
        LAYER_MAX_POOLING_2D -> createMaxPooling2D(
            kerasLayer.config!!,
            kerasLayer.config.name!!
        )
        LAYER_AVG_POOL_1D -> createAvgPool1D(kerasLayer.config!!, kerasLayer.config.name!!)
        LAYER_MAX_POOLING_3D -> createMaxPooling3D(
            kerasLayer.config!!,
            kerasLayer.config.name!!
        )
        LAYER_AVG_POOLING_2D -> createAvgPooling2D(
            kerasLayer.config!!,
            kerasLayer.config.name!!
        )
        LAYER_AVERAGE_POOLING_2D -> createAvgPooling2D(
            kerasLayer.config!!,
            kerasLayer.config.name!!
        )
        LAYER_AVG_POOL_3D -> createAvgPool3DLayer(kerasLayer.config!!, kerasLayer.config.name!!)
        LAYER_DENSE -> createDense(kerasLayer.config!!, kerasLayer.config.name!!)
        LAYER_ZERO_PADDING_2D -> createZeroPadding2D(kerasLayer.config!!, kerasLayer.config.name!!)
        LAYER_CROPPING_2D -> createCropping2D(kerasLayer.config!!, kerasLayer.config.name!!)
        LAYER_BATCH_NORM -> createBatchNorm(kerasLayer.config!!, kerasLayer.config.name!!)
>>>>>>> d1836005
        LAYER_ACTIVATION -> createActivationLayer(kerasLayer.config!!, kerasLayer.config.name!!)
        LAYER_DENSE -> createDenseLayer(kerasLayer.config!!, kerasLayer.config.name!!)
        // Convolution layers
        LAYER_CONV1D -> createConv1DLayer(kerasLayer.config!!, kerasLayer.config.name!!)
        LAYER_CONV2D -> createConv2DLayer(kerasLayer.config!!, kerasLayer.config.name!!)
        LAYER_DEPTHWISE_CONV2D -> createDepthwiseConv2DLayer(kerasLayer.config!!, kerasLayer.config.name!!)
        LAYER_SEPARABLE_CONV2D -> createSeparableConv2DLayer(kerasLayer.config!!, kerasLayer.config.name!!)
        // Pooling layers
        LAYER_MAX_POOL_1D -> createMaxPool1DLayer(kerasLayer.config!!, kerasLayer.config.name!!)
        LAYER_MAX_POOL_2D -> createMaxPool2DLayer(kerasLayer.config!!, kerasLayer.config.name!!)
        LAYER_MAX_POOL_3D -> createMaxPool3DLayer(kerasLayer.config!!, kerasLayer.config.name!!)
        LAYER_AVG_POOL_1D -> createAvgPool1DLayer(kerasLayer.config!!, kerasLayer.config.name!!)
        LAYER_AVG_POOL_2D -> createAvgPool2DLayer(kerasLayer.config!!, kerasLayer.config.name!!)
        LAYER_AVG_POOL_3D -> createAvgPool3DLayer(kerasLayer.config!!, kerasLayer.config.name!!)
        LAYER_GLOBAL_MAX_POOL_1D -> createGlobalMaxPool1DLayer(kerasLayer.config!!, kerasLayer.config.name!!)
        LAYER_GLOBAL_AVG_POOL_1D -> createGlobalAvgPool1DLayer(kerasLayer.config!!.name!!)
        LAYER_GLOBAL_AVG_POOL_2D -> createGlobalAvgPool2DLayer(kerasLayer.config!!.name!!)
        LAYER_GLOBAL_AVG_POOL_3D -> createGlobalAvgPool3DLayer(kerasLayer.config!!.name!!)
        // Recurrent layers
        // Normalization layers
        LAYER_BATCH_NORM -> createBatchNormLayer(kerasLayer.config!!, kerasLayer.config.name!!)
        // Regularization layers
        LAYER_DROPOUT -> createDropoutLayer(kerasLayer.config!!, kerasLayer.config.name!!)
        // Attention layers
        // Reshaping layers
        LAYER_FLATTEN -> createFlattenLayer(kerasLayer.config!!.name!!)
        LAYER_RESHAPE -> createReshapeLayer(kerasLayer.config!!, kerasLayer.config.name!!)
        LAYER_CROPPING_2D -> createCropping2DLayer(kerasLayer.config!!, kerasLayer.config.name!!)
        LAYER_ZERO_PADDING_2D -> createZeroPadding2DLayer(kerasLayer.config!!, kerasLayer.config.name!!)
        // Merging layers
        LAYER_ADD -> createAddLayer(kerasLayer.config!!.name!!)
        LAYER_AVERAGE -> createAverageLayer(kerasLayer.config!!.name!!)
        LAYER_SUBTRACT -> createSubtractLayer(kerasLayer.config!!.name!!)
        LAYER_MAXIMUM -> createMaximumLayer(kerasLayer.config!!.name!!)
        LAYER_MINIMUM -> createMinimumLayer(kerasLayer.config!!.name!!)
        LAYER_MULTIPLY -> createMultiplyLayer(kerasLayer.config!!.name!!)
        LAYER_CONCATENATE -> createConcatenateLayer(kerasLayer.config!!, kerasLayer.config.name!!)
        // Locally-connected layers
        // Activation layers
        LAYER_RELU -> createReLULayer(kerasLayer.config!!, kerasLayer.config.name!!)
        LAYER_ELU -> createELULayer(kerasLayer.config!!, kerasLayer.config.name!!)
        LAYER_PRELU -> createPReLULayer(kerasLayer.config!!, kerasLayer.config.name!!)
        LAYER_LEAKY_RELU -> createLeakyReLULayer(kerasLayer.config!!, kerasLayer.config.name!!)
        LAYER_THRESHOLDED_RELU -> createThresholdedReLULayer(kerasLayer.config!!, kerasLayer.config.name!!)
        LAYER_SOFTMAX -> createSoftmaxLayer(kerasLayer.config!!, kerasLayer.config.name!!)
        else -> throw IllegalStateException("${kerasLayer.class_name} is not supported yet!")
    }
}


/**
 * Loads a [Sequential] model from json file with model configuration.
 *
 * @param [configuration] File containing model configuration.
 * @return Non-compiled and non-trained Sequential model.
 */
internal fun loadFunctionalModelConfiguration(
    configuration: File
): Functional {
    val functionalConfig = loadSerializedModel(configuration)
    return deserializeFunctionalModel(functionalConfig)
}

internal fun deserializeFunctionalModel(functionalConfig: KerasModel?) =
    Functional.of(loadFunctionalModelLayers(functionalConfig).toList())

/**
 * Loads a [Functional] model layers from json file with model configuration.
 *
 * NOTE: This method is useful in transfer learning, when you need to manipulate on layers before building the Functional model.
 *
 * @param config Model configuration.
 * @return Pair of <input layer; list of layers>.
 */
internal fun loadFunctionalModelLayers(config: KerasModel?): MutableList<Layer> {
    val layers = mutableListOf<Layer>()
    val layersByNames = mutableMapOf<String, Layer>()

    val input: Input

    val firstLayer = (config as KerasModel).config!!.layers!!.first()
    val batchInputShape =
        firstLayer.config!!.batch_input_shape
    val inputLayerName =
        if (firstLayer.class_name.equals("InputLayer")) firstLayer.config.name ?: "input" else "input"

    // TODO: write more universal code here
    val size = batchInputShape!!.size
    when (size) {
        3 -> {
            input = Input(
                batchInputShape[1]?.toLong()!!,
                batchInputShape[2]?.toLong()!!,
                name = inputLayerName
            )
        }
        4 -> {
            input = Input(
                batchInputShape[1]?.toLong()!!,
                batchInputShape[2]?.toLong()!!,
                batchInputShape[3]?.toLong()!!,
                name = inputLayerName
            )
        }
        else -> {
            input = Input(
                batchInputShape[1]?.toLong()!!,
                batchInputShape[2]?.toLong()!!,
                batchInputShape[3]?.toLong()!!,
                name = inputLayerName
            )
        }
    }

    layers.add(input)
    layersByNames[input.name] = input

    config.config!!.layers!!.forEach {
        run {
            if (!it.class_name.equals("InputLayer")) {
                val layer = convertToLayer(it, layersByNames)
                layers.add(layer)
                layersByNames[layer.name] = layer
            }
        }
    }

    return layers
}

internal fun loadSerializedModel(jsonConfigFile: File) = try {
    val jsonString = jsonConfigFile.readText(Charsets.UTF_8)
    Klaxon()
        .converter(PaddingConverter())
        .parse<KerasModel>(jsonString)
} catch (e: Exception) {
    e.printStackTrace()
    try {
        Klaxon()
            .converter(PaddingConverter())
            .parse<KerasModel>(jsonConfigFile)
    } catch (e: Exception) {
        e.printStackTrace()
        throw IllegalArgumentException("JSON file: ${jsonConfigFile.name} contains invalid JSON. The model configuration could not be loaded from this file.")
    }
}

private fun convertToLayer(
    kerasLayer: KerasLayer,
    layersByName: MutableMap<String, Layer>
): Layer {
    val layer = convertToLayer(kerasLayer)
    val inboundLayers = mutableListOf<Layer>()
    if (kerasLayer.class_name != LAYER_INPUT) {
        val inboundNodes = kerasLayer.inbound_nodes!! as List<List<List<Any>>>
        inboundNodes[0].forEach { inboundNode ->
            check(inboundNode.isNotEmpty()) { "This .json config is incorrect and could not be parsed! The list of inbound nodes for layer ${layer.name} could not be empty on this level!" }
            layersByName[inboundNode[0] as String]?.let { inboundLayers.add(it) }

        }
        layer.inboundLayers = inboundLayers
    }


    return layer
}

private fun convertToRegularizer(regularizer: KerasRegularizer?): Regularizer? {
    return if (regularizer != null) {
        val l1 = regularizer.config!!.l1
        val l2 = regularizer.config!!.l2
        if (l1 != 0.0 && l2 != 0.0) {
            L2L1(l1!!.toFloat(), l2!!.toFloat())
        } else if (l1 == 0.0 && l2 != 0.0) {
            L2(l2!!.toFloat())
        } else if (l1 != 0.0 && l2 == 0.0) {
            L1(l1!!.toFloat())
        } else {
            null
        }
    } else {
        null
    }
}

private fun convertToInitializer(initializer: KerasInitializer): Initializer {
    val seed = if (initializer.config!!.seed != null) {
        initializer.config.seed!!.toLong()
    } else 12L

    return when (initializer.class_name!!) {
        INITIALIZER_GLOROT_UNIFORM -> GlorotUniform(seed = seed)
        INITIALIZER_GLOROT_NORMAL -> GlorotNormal(seed = seed)
        INITIALIZER_HE_NORMAL -> HeNormal(seed = seed)
        INITIALIZER_HE_UNIFORM -> HeUniform(seed = seed)
        INITIALIZER_LECUN_NORMAL -> LeCunNormal(seed = seed)
        INITIALIZER_LECUN_UNIFORM -> LeCunUniform(seed = seed)
        INITIALIZER_ZEROS -> RandomUniform(
            seed = seed,
            minVal = 0.0f,
            maxVal = 0.0f
        ) // instead of real initializers, because it doesn't influence on nothing
        INITIALIZER_CONSTANT -> RandomUniform(
            seed = seed,
            minVal = 0.0f,
            maxVal = 0.0f
        ) // instead of real initializers, because it doesn't influence on nothing
        INITIALIZER_ONES -> RandomUniform(
            seed = seed,
            minVal = 1.0f,
            maxVal = 1.0f
        ) // instead of real initializers, because it doesn't influence on nothing*/
        INITIALIZER_RANDOM_NORMAL -> RandomNormal(
            seed = seed,
            mean = initializer.config.mean!!.toFloat(),
            stdev = initializer.config.stddev!!.toFloat()
        )
        INITIALIZER_RANDOM_UNIFORM -> RandomUniform(
            seed = seed,
            minVal = initializer.config.minval!!.toFloat(),
            maxVal = initializer.config.maxval!!.toFloat()
        )
        INITIALIZER_TRUNCATED_NORMAL -> TruncatedNormal(seed = seed)
        INITIALIZER_VARIANCE_SCALING -> convertVarianceScalingInitializer(initializer)
        INITIALIZER_ORTHOGONAL -> Orthogonal( seed = seed, gain = initializer.config.gain!!.toFloat() )
        /*INITIALIZER_CONSTANT -> Constant(initializer.config.value!!.toFloat())*/
        INITIALIZER_IDENTITY -> Identity(initializer.config.gain?.toFloat() ?: 1f)
        else -> throw IllegalStateException("${initializer.class_name} is not supported yet!")
    }
}

private fun convertVarianceScalingInitializer(initializer: KerasInitializer): Initializer {
    val seed = if (initializer.config!!.seed != null) {
        initializer.config.seed!!.toLong()
    } else 12L

    val config = initializer.config
    val scale = config.scale!!
    val mode: Mode = convertMode(config.mode!!)
    val distribution: Distribution = convertDistribution(config.distribution!!)
    return if (scale == 2.0 && mode == Mode.FAN_IN) {
        when (distribution) {
            Distribution.UNIFORM -> HeUniform(seed)
            Distribution.TRUNCATED_NORMAL -> {
                HeNormal(seed)
            }
            else -> VarianceScaling(scale, mode, distribution, seed)
        }
    } else {
        when (mode) {
            Mode.FAN_IN -> {
                when (distribution) {
                    Distribution.UNIFORM -> LeCunUniform(seed)
                    Distribution.TRUNCATED_NORMAL -> {
                        LeCunNormal(seed)
                    }
                    else -> VarianceScaling(scale, mode, distribution, seed)
                }
            }
            Mode.FAN_AVG -> {
                when (distribution) {
                    Distribution.UNIFORM -> GlorotUniform(seed)
                    Distribution.TRUNCATED_NORMAL -> {
                        GlorotNormal(seed)
                    }
                    else -> VarianceScaling(scale, mode, distribution, seed)
                }
            }
            else -> VarianceScaling(scale, mode, distribution, seed)
        }
    }
}

private fun convertDistribution(distribution: String): Distribution {
    return when (distribution) {
        "truncated_normal" -> Distribution.TRUNCATED_NORMAL
        "uniform" -> Distribution.UNIFORM
        "untruncated_normal" -> Distribution.UNTRUNCATED_NORMAL
        else -> Distribution.TRUNCATED_NORMAL
    }
}

private fun convertMode(mode: String): Mode {
    return when (mode) {
        "fan_in" -> Mode.FAN_IN
        "fan_out" -> Mode.FAN_OUT
        "fan_avg" -> Mode.FAN_AVG
        else -> Mode.FAN_AVG
    }
}

private fun convertToActivation(activation: String): Activations {
    return when (activation) {
        ACTIVATION_RELU -> Activations.Relu
        ACTIVATION_SIGMOID -> Activations.Sigmoid
        ACTIVATION_SOFTMAX -> Activations.Softmax
        ACTIVATION_LINEAR -> Activations.Linear
        ACTIVATION_TANH -> Activations.Tanh
        ACTIVATION_RELU6 -> Activations.Relu6
        ACTIVATION_ELU -> Activations.Elu
        ACTIVATION_SELU -> Activations.Selu
        ACTIVATION_LOG_SOFTMAX -> Activations.LogSoftmax
        ACTIVATION_EXP -> Activations.Exponential
        ACTIVATION_SOFTPLUS -> Activations.SoftPlus
        ACTIVATION_SOFTSIGN -> Activations.SoftSign
        ACTIVATION_HARD_SIGMOID -> Activations.HardSigmoid
        ACTIVATION_SWISH -> Activations.Swish
        else -> throw IllegalStateException("$activation is not supported yet!")
    }
}

/**
 * The layer creator functions should be put below.
 */

private fun createGlobalAvgPool2DLayer(name: String): Layer {
    return GlobalAvgPool2D(
        name = name
    )
}

private fun createGlobalAvgPool1DLayer(name: String): Layer {
    return GlobalAvgPool1D(
        name = name
    )
}

private fun createGlobalAvgPool3DLayer(name: String): Layer {
    return GlobalAvgPool3D(
        name = name
    )
}

private fun createGlobalMaxPool1DLayer(config: LayerConfig, name: String): Layer {
    return GlobalMaxPool1D(
        name = name
    )
}

private fun createAddLayer(name: String): Layer {
    return Add(
        name = name
    )
}

private fun createSubtractLayer(name: String): Layer {
    return Subtract(
        name = name
    )
}

private fun createAverageLayer(name: String): Layer {
    return Average(
        name = name
    )
}

private fun createMaximumLayer(name: String): Layer {
    return Maximum(
        name = name
    )
}

private fun createMinimumLayer(name: String): Layer {
    return Minimum(
        name = name
    )
}

private fun createMultiplyLayer(name: String): Layer {
    return Multiply(
        name = name
    )
}

private fun createConcatenateLayer(config: LayerConfig, name: String): Layer {
    return Concatenate(
        axis = config.axis!! as Int,
        name = name
    )
}

private fun createDropoutLayer(config: LayerConfig, name: String): Layer {
    return Dropout(
        keepProbability = config.rate!!.toFloat(),
        name = name
    )
}

private fun createActivationLayer(config: LayerConfig, name: String): Layer {
    return ActivationLayer(
        activation = convertToActivation(config.activation!!),
        name = name
    )
}

private fun createReLULayer(config: LayerConfig, name: String): Layer {
    return ReLU(
        maxValue = config.max_value!!.toFloat(),
        negativeSlope = config.negative_slope!!.toFloat(),
        threshold = config.threshold!!.toFloat(),
        name = name
    )
}

private fun createELULayer(config: LayerConfig, name: String): Layer {
    return ELU(
        alpha = config.alpha!!.toFloat(),
        name = name
    )
}

private fun createPReLULayer(config: LayerConfig, name: String): Layer {
    return PReLU(
        alphaInitializer = convertToInitializer(config.alpha_initializer!!),
        alphaRegularizer = convertToRegularizer(config.alpha_regularizer),
        sharedAxes = config.shared_axes!!.toIntArray(),
        name = name
    )
}

private fun createLeakyReLULayer(config: LayerConfig, name: String): Layer {
    return LeakyReLU(
        alpha = config.alpha!!.toFloat(),
        name = name
    )
}

private fun createThresholdedReLULayer(config: LayerConfig, name: String): Layer {
    return ThresholdedReLU(
        theta = config.theta!!.toFloat(),
        name = name
    )
}

private fun createSoftmaxLayer(config: LayerConfig, name: String): Layer {
    val axis = when (config.axis) {
        is Int -> listOf(config.axis)
        is List<*> -> config.axis as List<Int>
        else -> throw IllegalArgumentException("Axis must be an integer or a list of integers")
    }
    return Softmax(
        name = name,
        axis = axis
    )
}

private fun createBatchNormLayer(config: LayerConfig, name: String): Layer {
    return BatchNorm(
        axis = config.axis!! as List<Int>,
        momentum = config.momentum!!,
        center = config.center!!,
        epsilon = config.epsilon!!,
        scale = config.scale!! as Boolean,
        gammaInitializer = convertToInitializer(config.gamma_initializer!!),
        betaInitializer = convertToInitializer(config.beta_initializer!!),
        gammaRegularizer = convertToRegularizer(config.gamma_regularizer),
        betaRegularizer = convertToRegularizer(config.beta_regularizer),
        movingMeanInitializer = convertToInitializer(config.moving_mean_initializer!!),
        movingVarianceInitializer = convertToInitializer(config.moving_variance_initializer!!),
        name = name
    )
}

private fun createDenseLayer(config: LayerConfig, name: String): Layer {
    return Dense(
        outputSize = config.units!!,
        activation = convertToActivation(config.activation!!),
        kernelInitializer = convertToInitializer(config.kernel_initializer!!),
        biasInitializer = convertToInitializer(config.bias_initializer!!),
        kernelRegularizer = convertToRegularizer(config.kernel_regularizer),
        biasRegularizer = convertToRegularizer(config.bias_regularizer),
        activityRegularizer = convertToRegularizer(config.activity_regularizer),
        name = name
    )
}

private fun createMaxPool1DLayer(config: LayerConfig, name: String): Layer {
    val poolSize = config.pool_size!!
    val addedOnesPoolSize = longArrayOf(1, poolSize[0].toLong(), 1)
    val strides = config.strides!!
    val addedOnesStrides = longArrayOf(1, strides[0].toLong(), 1)
    return MaxPool1D(
        poolSize = addedOnesPoolSize,
        strides = addedOnesStrides,
        padding = convertPadding(config.padding!!),
        name = name
    )
}

private fun createMaxPool2DLayer(config: LayerConfig, name: String): Layer {
    val poolSize = config.pool_size!!.toIntArray()
    val addedOnesPoolSize = IntArray(4)
    addedOnesPoolSize[0] = 1
    addedOnesPoolSize[1] = poolSize[0]
    addedOnesPoolSize[2] = poolSize[1]
    addedOnesPoolSize[3] = 1

    val strides = config.strides!!.toIntArray()
    val addedOnesStrides = IntArray(4)
    addedOnesStrides[0] = 1
    addedOnesStrides[1] = strides[0]
    addedOnesStrides[2] = strides[1]
    addedOnesStrides[3] = 1

    return MaxPool2D(
        poolSize = addedOnesPoolSize,
        strides = addedOnesStrides,
        padding = convertPadding(config.padding!!),
        name = name
    )
}

private fun createAvgPool1DLayer(config: LayerConfig, name: String): Layer {
    val poolSize = config.pool_size!!
    val addedOnesPoolSize = longArrayOf(1, poolSize[0].toLong(), 1)
    val strides = config.strides!!
    val addedOnesStrides = longArrayOf(1, strides[0].toLong(), 1)
    return AvgPool1D(
        poolSize = addedOnesPoolSize,
        strides = addedOnesStrides,
        padding = convertPadding(config.padding!!),
        name = name
    )
}

private fun createAvgPool2DLayer(config: LayerConfig, name: String): Layer {
    val poolSize = config.pool_size!!.toIntArray()
    val addedOnesPoolSize = IntArray(4)
    addedOnesPoolSize[0] = 1
    addedOnesPoolSize[1] = poolSize[0]
    addedOnesPoolSize[2] = poolSize[1]
    addedOnesPoolSize[3] = 1

    val strides = config.strides!!.toIntArray()
    val addedOnesStrides = IntArray(4)
    addedOnesStrides[0] = 1
    addedOnesStrides[1] = strides[0]
    addedOnesStrides[2] = strides[1]
    addedOnesStrides[3] = 1

    return AvgPool2D(
        poolSize = addedOnesPoolSize,
        strides = addedOnesStrides,
        padding = convertPadding(config.padding!!),
        name = name
    )
}

private fun createAvgPool3DLayer(config: LayerConfig, name: String): Layer {
    val poolSize = config.pool_size!!
    val addedOnesPoolSize = longArrayOf(1, poolSize[0].toLong(), poolSize[1].toLong(), poolSize[2].toLong(), 1)
    val strides = config.strides!!
    val addedOnesStrides = longArrayOf(1, strides[0].toLong(), strides[1].toLong(), strides[2].toLong(), 1)
    return AvgPool3D(
        poolSize = addedOnesPoolSize,
        strides = addedOnesStrides,
        padding = convertPadding(config.padding!!),
        name = name
    )
}

private fun createMaxPool3DLayer(config: LayerConfig, name: String): Layer {
    val poolSize = config.pool_size!!.toIntArray()
    val addedOnesPoolSize = IntArray(5)
    addedOnesPoolSize[0] = 1
    addedOnesPoolSize[1] = poolSize[0]
    addedOnesPoolSize[2] = poolSize[1]
    addedOnesPoolSize[3] = poolSize[2]
    addedOnesPoolSize[0] = 1

    val strides = config.strides!!.toIntArray()
    val addedOnesStrides = IntArray(5)
    addedOnesStrides[0] = 1
    addedOnesStrides[1] = strides[0]
    addedOnesStrides[2] = strides[1]
    addedOnesStrides[3] = strides[2]
    addedOnesStrides[4] = 1

    return MaxPool3D(
        poolSize = addedOnesPoolSize,
        strides = addedOnesStrides,
        padding = convertPadding(config.padding!!),
        name = name
    )
}

private fun convertPadding(padding: KerasPadding): ConvPadding {
    return when (padding) {
        is KerasPadding.Same -> ConvPadding.SAME
        is KerasPadding.Valid -> ConvPadding.VALID
        is KerasPadding.Full -> ConvPadding.FULL
        else -> throw UnsupportedOperationException("The $padding is not supported!")
    }
}

private fun createFlattenLayer(name: String): Layer {
    return Flatten(name = name)
}

private fun createReshapeLayer(config: LayerConfig, name: String): Layer {
    return Reshape(name = name, targetShape = config.target_shape!!)
}

private fun createConv1DLayer(config: LayerConfig, name: String): Layer {
    val kernelSize = config.kernel_size!!.map { it.toLong() }[0]
    val strides = config.strides!!.map { it.toLong() }.toLongArray()

    val addedOnesStrides = LongArray(3)
    addedOnesStrides[0] = 1
    addedOnesStrides[1] = strides[0]
    addedOnesStrides[2] = 1

    val dilation = config.dilation_rate!!.map { it.toLong() }.toLongArray()
    val addedOnesDilation = LongArray(3)
    addedOnesDilation[0] = 1
    addedOnesDilation[1] = dilation[0]
    addedOnesDilation[2] = 1

    return Conv1D(
        filters = config.filters!!.toLong(),
        kernelSize = kernelSize,
        strides = addedOnesStrides,
        dilations = addedOnesDilation,
        activation = convertToActivation(config.activation!!),
        kernelInitializer = convertToInitializer(config.kernel_initializer!!),
        biasInitializer = convertToInitializer(config.bias_initializer!!),
        kernelRegularizer = convertToRegularizer(config.kernel_regularizer),
        biasRegularizer = convertToRegularizer(config.bias_regularizer),
        activityRegularizer = convertToRegularizer(config.activity_regularizer),
        padding = convertPadding(config.padding!!),
        useBias = config.use_bias!!,
        name = name
    )
}

private fun createConv2DLayer(config: LayerConfig, name: String): Layer {
    val kernelSize = config.kernel_size!!.map { it.toLong() }.toLongArray()
    val strides = config.strides!!.map { it.toLong() }.toLongArray()

    val addedOnesStrides = LongArray(4)
    addedOnesStrides[0] = 1
    addedOnesStrides[1] = strides[0]
    addedOnesStrides[2] = strides[1]
    addedOnesStrides[3] = 1

    val dilation = config.dilation_rate!!.map { it.toLong() }.toLongArray()
    val addedOnesDilation = LongArray(4)
    addedOnesDilation[0] = 1
    addedOnesDilation[1] = dilation[0]
    addedOnesDilation[2] = dilation[1]
    addedOnesDilation[3] = 1

    return Conv2D(
        filters = config.filters!!.toLong(),
        kernelSize = kernelSize,
        strides = addedOnesStrides,
        dilations = addedOnesDilation,
        activation = convertToActivation(config.activation!!),
        kernelInitializer = convertToInitializer(config.kernel_initializer!!),
        biasInitializer = convertToInitializer(config.bias_initializer!!),
        kernelRegularizer = convertToRegularizer(config.kernel_regularizer),
        biasRegularizer = convertToRegularizer(config.bias_regularizer),
        activityRegularizer = convertToRegularizer(config.activity_regularizer),
        padding = convertPadding(config.padding!!),
        useBias = config.use_bias!!,
        name = name
    )
}

<<<<<<< HEAD
private fun createDepthwiseConv2DLayer(config: LayerConfig, name: String): Layer {
=======
private fun createConv3D(config: LayerConfig, name: String): Conv3D {
    val kernelSize = config.kernel_size!!.map { it.toLong() }.toLongArray()
    val strides = config.strides!!.map { it.toLong() }.toLongArray()

    val addedOnesStrides = LongArray(5)
    addedOnesStrides[0] = 1
    addedOnesStrides[1] = strides[0]
    addedOnesStrides[2] = strides[1]
    addedOnesStrides[3] = strides[2]
    addedOnesStrides[4] = 1

    val dilation = config.dilation_rate!!.map { it.toLong() }.toLongArray()
    val addedOnesDilation = LongArray(5)
    addedOnesDilation[0] = 1
    addedOnesDilation[1] = dilation[0]
    addedOnesDilation[2] = dilation[1]
    addedOnesDilation[3] = dilation[2]
    addedOnesDilation[4] = 1

    return Conv3D(
        filters = config.filters!!.toLong(),
        kernelSize = kernelSize,
        strides = addedOnesStrides,
        dilations = addedOnesDilation,
        activation = convertToActivation(config.activation!!),
        kernelInitializer = convertToInitializer(config.kernel_initializer!!),
        biasInitializer = convertToInitializer(config.bias_initializer!!),
        kernelRegularizer = convertToRegularizer(config.kernel_regularizer),
        biasRegularizer = convertToRegularizer(config.bias_regularizer),
        activityRegularizer = convertToRegularizer(config.activity_regularizer),
        padding = convertPadding(config.padding!!),
        useBias = config.use_bias!!,
        name = name
    )
}

private fun createDepthwiseConv2D(
    config: LayerConfig,
    name: String
): DepthwiseConv2D {
>>>>>>> d1836005
    val kernelSize = config.kernel_size!!.map { it.toLong() }.toLongArray()
    val strides = config.strides!!.map { it.toLong() }.toLongArray()

    val addedOnesStrides = LongArray(4)
    addedOnesStrides[0] = 1
    addedOnesStrides[1] = strides[0]
    addedOnesStrides[2] = strides[1]
    addedOnesStrides[3] = 1

    val dilation = config.dilation_rate!!.map { it.toLong() }.toLongArray()
    val addedOnesDilation = LongArray(4)
    addedOnesDilation[0] = 1
    addedOnesDilation[1] = dilation[0]
    addedOnesDilation[2] = dilation[1]
    addedOnesDilation[3] = 1

    return DepthwiseConv2D(
        kernelSize = kernelSize,
        strides = addedOnesStrides,
        dilations = addedOnesDilation,
        activation = convertToActivation(config.activation!!),
        depthwiseInitializer = convertToInitializer(config.depthwise_initializer!!),
        depthMultiplier = config.depth_multiplier!!,
        biasInitializer = convertToInitializer(config.bias_initializer!!),
        depthwiseRegularizer = convertToRegularizer(config.depthwise_regularizer),
        biasRegularizer = convertToRegularizer(config.bias_regularizer),
        activityRegularizer = convertToRegularizer(config.activity_regularizer),
        padding = convertPadding(config.padding!!),
        useBias = config.use_bias!!,
        name = name
    )
}

private fun createSeparableConv2DLayer(config: LayerConfig, name: String): Layer {
    val kernelSize = config.kernel_size!!.map { it.toLong() }.toLongArray()
    val strides = config.strides!!.map { it.toLong() }.toLongArray()

    val addedOnesStrides = LongArray(4)
    addedOnesStrides[0] = 1
    addedOnesStrides[1] = strides[0]
    addedOnesStrides[2] = strides[1]
    addedOnesStrides[3] = 1

    val dilation = config.dilation_rate!!.map { it.toLong() }.toLongArray()
    val addedOnesDilation = LongArray(4)
    addedOnesDilation[0] = 1
    addedOnesDilation[1] = dilation[0]
    addedOnesDilation[2] = dilation[1]
    addedOnesDilation[3] = 1

    return SeparableConv2D(
        filters = config.filters!!.toLong(),
        kernelSize = kernelSize,
        strides = addedOnesStrides,
        dilations = addedOnesDilation,
        activation = convertToActivation(config.activation!!),
        depthwiseInitializer = convertToInitializer(config.depthwise_initializer!!),
        pointwiseInitializer = convertToInitializer(config.pointwise_initializer!!),
        depthMultiplier = config.depth_multiplier!!,
        biasInitializer = convertToInitializer(config.bias_initializer!!),
        depthwiseRegularizer = convertToRegularizer(config.depthwise_regularizer),
        pointwiseRegularizer = convertToRegularizer(config.pointwise_regularizer),
        activityRegularizer = convertToRegularizer(config.activity_regularizer),
        biasRegularizer = convertToRegularizer(config.bias_regularizer),
        padding = convertPadding(config.padding!!),
        useBias = config.use_bias!!,
        name = name
    )
}

private fun createZeroPadding2DLayer(config: LayerConfig, name: String): Layer {
    assert(config.padding is KerasPadding.ZeroPadding2D)
    return ZeroPadding2D(
        padding = (config.padding as KerasPadding.ZeroPadding2D).padding,
        dataFormat = config.data_format,
        name = name
    )
}

private fun createCropping2DLayer(config: LayerConfig, name: String): Layer {
    val cropping = config.cropping!!.map { it.toIntArray() }.toTypedArray()
    return Cropping2D(
        cropping = cropping,
        name = name
    )
}<|MERGE_RESOLUTION|>--- conflicted
+++ resolved
@@ -113,45 +113,13 @@
     kerasLayer: KerasLayer
 ): Layer {
     return when (kerasLayer.class_name) {
-<<<<<<< HEAD
         // Core layers
-=======
-        LAYER_CONV1D -> createConv1D(kerasLayer.config!!, kerasLayer.config.name!!)
-        LAYER_CONV2D -> createConv2D(kerasLayer.config!!, kerasLayer.config.name!!)
-        LAYER_CONV3D -> createConv3D(kerasLayer.config!!, kerasLayer.config.name!!)
-        LAYER_DEPTHWISE_CONV2D -> createDepthwiseConv2D(kerasLayer.config!!, kerasLayer.config.name!!)
-        LAYER_SEPARABLE_CONV2D -> createSeparableConv2D(kerasLayer.config!!, kerasLayer.config.name!!)
-        LAYER_FLATTEN -> createFlatten(kerasLayer.config!!.name!!)
-        LAYER_RESHAPE -> createReshape(kerasLayer.config!!, kerasLayer.config.name!!)
-        LAYER_MAX_POOL_1D -> createMaxPool1D(kerasLayer.config!!, kerasLayer.config.name!!)
-        LAYER_MAX_POOLING_2D -> createMaxPooling2D(
-            kerasLayer.config!!,
-            kerasLayer.config.name!!
-        )
-        LAYER_AVG_POOL_1D -> createAvgPool1D(kerasLayer.config!!, kerasLayer.config.name!!)
-        LAYER_MAX_POOLING_3D -> createMaxPooling3D(
-            kerasLayer.config!!,
-            kerasLayer.config.name!!
-        )
-        LAYER_AVG_POOLING_2D -> createAvgPooling2D(
-            kerasLayer.config!!,
-            kerasLayer.config.name!!
-        )
-        LAYER_AVERAGE_POOLING_2D -> createAvgPooling2D(
-            kerasLayer.config!!,
-            kerasLayer.config.name!!
-        )
-        LAYER_AVG_POOL_3D -> createAvgPool3DLayer(kerasLayer.config!!, kerasLayer.config.name!!)
-        LAYER_DENSE -> createDense(kerasLayer.config!!, kerasLayer.config.name!!)
-        LAYER_ZERO_PADDING_2D -> createZeroPadding2D(kerasLayer.config!!, kerasLayer.config.name!!)
-        LAYER_CROPPING_2D -> createCropping2D(kerasLayer.config!!, kerasLayer.config.name!!)
-        LAYER_BATCH_NORM -> createBatchNorm(kerasLayer.config!!, kerasLayer.config.name!!)
->>>>>>> d1836005
         LAYER_ACTIVATION -> createActivationLayer(kerasLayer.config!!, kerasLayer.config.name!!)
         LAYER_DENSE -> createDenseLayer(kerasLayer.config!!, kerasLayer.config.name!!)
         // Convolution layers
         LAYER_CONV1D -> createConv1DLayer(kerasLayer.config!!, kerasLayer.config.name!!)
         LAYER_CONV2D -> createConv2DLayer(kerasLayer.config!!, kerasLayer.config.name!!)
+        LAYER_CONV3D -> createConv3DLayer(kerasLayer.config!!, kerasLayer.config.name!!)
         LAYER_DEPTHWISE_CONV2D -> createDepthwiseConv2DLayer(kerasLayer.config!!, kerasLayer.config.name!!)
         LAYER_SEPARABLE_CONV2D -> createSeparableConv2DLayer(kerasLayer.config!!, kerasLayer.config.name!!)
         // Pooling layers
@@ -817,10 +785,7 @@
     )
 }
 
-<<<<<<< HEAD
-private fun createDepthwiseConv2DLayer(config: LayerConfig, name: String): Layer {
-=======
-private fun createConv3D(config: LayerConfig, name: String): Conv3D {
+private fun createConv3DLayer(config: LayerConfig, name: String): Layer {
     val kernelSize = config.kernel_size!!.map { it.toLong() }.toLongArray()
     val strides = config.strides!!.map { it.toLong() }.toLongArray()
 
@@ -856,11 +821,7 @@
     )
 }
 
-private fun createDepthwiseConv2D(
-    config: LayerConfig,
-    name: String
-): DepthwiseConv2D {
->>>>>>> d1836005
+private fun createDepthwiseConv2DLayer(config: LayerConfig, name: String): Layer {
     val kernelSize = config.kernel_size!!.map { it.toLong() }.toLongArray()
     val strides = config.strides!!.map { it.toLong() }.toLongArray()
 
