--- conflicted
+++ resolved
@@ -36,7 +36,7 @@
     val moving_mean_initializer: KerasInitializer? = null,
     val moving_variance_initializer: KerasInitializer? = null,
     val name: String? = null,
-<<<<<<< HEAD
+    val padding: KerasPadding? = null,
     val noise_shape: Any? = null,
     val ragged: Boolean? = null,
     val rate: Double? = null,
@@ -47,10 +47,6 @@
     val recurrent_regularizer: Any? = null,
     val return_sequences: Boolean? = null,
     val return_state: Boolean? = null,
-    val padding: String? = null,
-=======
-    val padding: KerasPadding? = null,
->>>>>>> 77d4d67b
     val pool_size: List<Int>? = null,
     val seed: Any? = null,
     val scale: Boolean? = null,
