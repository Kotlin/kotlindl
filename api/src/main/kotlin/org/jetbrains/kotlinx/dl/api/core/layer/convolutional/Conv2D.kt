/*
 * Copyright 2020 JetBrains s.r.o. and Kotlin Deep Learning project contributors. All Rights Reserved.
 * Use of this source code is governed by the Apache 2.0 license that can be found in the LICENSE.txt file.
 */

package org.jetbrains.kotlinx.dl.api.core.layer.convolutional

import org.jetbrains.kotlinx.dl.api.core.KGraph
import org.jetbrains.kotlinx.dl.api.core.activation.Activations
import org.jetbrains.kotlinx.dl.api.core.initializer.HeNormal
import org.jetbrains.kotlinx.dl.api.core.initializer.HeUniform
import org.jetbrains.kotlinx.dl.api.core.initializer.Initializer
import org.jetbrains.kotlinx.dl.api.core.layer.Layer
import org.jetbrains.kotlinx.dl.api.core.regularizer.Regularizer
import org.jetbrains.kotlinx.dl.api.core.shape.*
import org.jetbrains.kotlinx.dl.api.core.util.conv2dBiasVarName
import org.jetbrains.kotlinx.dl.api.core.util.conv2dKernelVarName
import org.jetbrains.kotlinx.dl.api.core.util.getDType
import org.tensorflow.Operand
import org.tensorflow.Shape
import org.tensorflow.op.Ops
import org.tensorflow.op.core.Variable
import org.tensorflow.op.nn.Conv2d
import org.tensorflow.op.nn.Conv2d.dilations
import java.lang.IllegalArgumentException
import kotlin.math.roundToInt

private const val KERNEL_VARIABLE_NAME = "conv2d_kernel"

private const val BIAS_VARIABLE_NAME = "conv2d_bias"

/**
 * 2D convolution layer (e.g. spatial convolution over images).
 *
 * This layer creates a convolution kernel that is convolved (actually cross-correlated)
 * with the layer input to produce a tensor of outputs.
 * Finally, the `activation` is applied to the outputs as well.
 *
 * It expects input data of size `(N, H, W, C)` where
 * ```
 * N - batch size
 * H - height
 * W - width
 * C - number of channels
 * ```
 *
 * @property [filters] The dimensionality of the output space (i.e. the number of filters in the convolution).
 * @property [kernelSize] Two long numbers, specifying the height and width of the 2D convolution window.
 * @property [strides] Strides of the pooling operation for each dimension of input tensor.
 * NOTE: Specifying any stride value != 1 is incompatible with specifying any `dilations` value != 1.
 * @property [dilations] Four numbers, specifying the dilation rate to use for dilated convolution for each dimension of input tensor.
 * @property [activation] Activation function.
 * @property [kernelInitializer] An initializer for the convolution kernel
 * @property [biasInitializer] An initializer for the bias vector.
 * @property [kernelRegularizer] Regularizer function applied to the `kernel` weights matrix.
 * @property [biasRegularizer] Regularizer function applied to the `bias` vector.
 * @property [activityRegularizer] Regularizer function applied to the output of the layer (its "activation").
 * @property [padding] The padding method, either 'valid' or 'same' or 'full'.
 * @property [name] Custom layer name.
 * @property [useBias] If true the layer uses a bias vector.
 * @constructor Creates [Conv2D] object.
 */
public class Conv2D(
    public val filters: Long = 32,
    public val kernelSize: LongArray = longArrayOf(3, 3),
    public val strides: LongArray = longArrayOf(1, 1, 1, 1),
    public val dilations: LongArray = longArrayOf(1, 1, 1, 1),
    public val activation: Activations = Activations.Relu,
    public val kernelInitializer: Initializer = HeNormal(),
    public val biasInitializer: Initializer = HeUniform(),
    public val kernelRegularizer: Regularizer? = null,
    public val biasRegularizer: Regularizer? = null,
    public val activityRegularizer: Regularizer? = null,
    public val padding: ConvPadding = ConvPadding.SAME,
    public val useBias: Boolean = true,
    name: String = ""
) : Conv2DImpl(
    filtersInternal = filters,
    kernelSizeInternal = kernelSize,
    stridesInternal = strides,
    dilationsInternal = dilations,
    activationInternal = activation,
    kernelInitializerInternal = kernelInitializer,
    biasInitializerInternal = biasInitializer,
    paddingInternal = padding,
    useBiasInternal = useBias,
    kernelVariableName = KERNEL_VARIABLE_NAME,
    biasVariableName = BIAS_VARIABLE_NAME,
    name = name
) {
    init {
        assertArraySize(kernelSize, 2, "kernelSize")
        assertArraySize(strides, 4, "strides")
        assertArraySize(dilations, 4, "dilations")
    }

    override fun toString(): String {
        return "Conv2D(filters=$filters, kernelSize=${kernelSize.contentToString()}, strides=${strides.contentToString()}, " +
                "dilations=${dilations.contentToString()}, activation=$activation, kernelInitializer=$kernelInitializer, " +
                "biasInitializer=$biasInitializer, kernelShape=$kernelShape, biasShape=$biasShape, padding=$padding)"
    }
}

public abstract class Conv2DImpl(
    private val filtersInternal: Long,
    private val kernelSizeInternal: LongArray,
    private val stridesInternal: LongArray,
    private val dilationsInternal: LongArray,
    private val activationInternal: Activations,
    private val kernelInitializerInternal: Initializer,
    private val biasInitializerInternal: Initializer,
    private val paddingInternal: ConvPadding,
    private val useBiasInternal: Boolean,
    private val kernelVariableName: String,
    private val biasVariableName: String,
    name: String = ""
) : Layer(name) {
    // weight tensors
    private lateinit var kernel: Variable<Float>
    private var bias: Variable<Float>? = null

    // weight tensor shapes
    protected lateinit var kernelShape: Shape
    protected lateinit var biasShape: Shape

    override fun build(tf: Ops, kGraph: KGraph, inputShape: Shape) {
        // Amount of channels should be the last value in the inputShape (make warning here)
        val lastElement = inputShape.size(inputShape.numDimensions() - 1)

        // Compute shapes of kernel and bias matrices
        kernelShape = shapeFromDims(*kernelSizeInternal, lastElement, filtersInternal)
        biasShape = Shape.make(filtersInternal)

        // should be calculated before addWeight because it's used in calculation,
        // need to rewrite addWeight to avoid strange behaviour calculate fanIn, fanOut
        val inputDepth = lastElement // amount of channels
        val outputDepth = filtersInternal // amount of channels for the next layer

        fanIn = (inputDepth * kernelSizeInternal[0] * kernelSizeInternal[1]).toInt()
        fanOut = ((outputDepth * kernelSizeInternal[0] * kernelSizeInternal[1] /
                (stridesInternal[0].toDouble() * stridesInternal[1])).roundToInt())

        val (kernelVariableName, biasVariableName) = defineVariableNames()
        createConv2DVariables(tf, kernelVariableName, biasVariableName, kGraph)
    }

<<<<<<< HEAD
    private fun defineVariableNames(): Pair<String, String> {
        return if (name.isNotEmpty()) {
            Pair(conv2dKernelVarName(name), conv2dBiasVarName(name))
        } else {
            Pair(KERNEL_VARIABLE_NAME, BIAS_VARIABLE_NAME)
        }
    }

    private fun createConv2DVariables(
        tf: Ops,
        kernelVariableName: String,
        biasVariableName: String,
        kGraph: KGraph
    ) {
        kernel = tf.withName(kernelVariableName).variable(kernelShape, getDType())
        if (useBias) bias = tf.withName(biasVariableName).variable(biasShape, getDType())

        kernel = addWeight(tf, kGraph, kernelVariableName, kernel, kernelInitializer, kernelRegularizer)
        if (useBias) bias = addWeight(tf, kGraph, biasVariableName, bias!!, biasInitializer, biasRegularizer)
    }

=======
>>>>>>> 90085c34
    override fun computeOutputShape(inputShape: Shape): Shape {
        var rows = inputShape.size(1)
        var cols = inputShape.size(2)
        rows = convOutputLength(
            rows, kernelSizeInternal[0].toInt(), paddingInternal,
            stridesInternal[1].toInt(), dilationsInternal[1].toInt()
        )
        cols = convOutputLength(
            cols, kernelSizeInternal[1].toInt(), paddingInternal,
            stridesInternal[2].toInt(), dilationsInternal[2].toInt()
        )

        val shape = Shape.make(inputShape.size(0), rows, cols, filtersInternal)
        outputShape = TensorShape(shape)
        return shape
    }

    override fun forward(
        tf: Ops,
        input: Operand<Float>,
        isTraining: Operand<Boolean>,
        numberOfLosses: Operand<Float>?
    ): Operand<Float> {
        val paddingName = paddingInternal.paddingName
        val options: Conv2d.Options = dilations(dilationsInternal.toList()).dataFormat("NHWC")
        var output: Operand<Float> = tf.nn.conv2d(input, kernel, stridesInternal.toMutableList(), paddingName, options)

        if (useBiasInternal) {
            output = tf.nn.biasAdd(output, bias)
        }

        return Activations.convert(activationInternal).apply(tf, output, name)
    }

    /** Returns the shape of kernel weights. */
    public val kernelShapeArray: LongArray get() = TensorShape(kernelShape).dims()

    /** Returns the shape of bias weights. */
    public val biasShapeArray: LongArray get() = TensorShape(biasShape).dims()

    override val weights: Map<String, Array<*>> get() = extractConv2DWeights()

    override val hasActivation: Boolean get() = true

    override val paramCount: Int
        get() = (kernelShape.numElements() + biasShape.numElements()).toInt()

    private fun extractConv2DWeights(): Map<String, Array<*>> {
        return extractWeights(defineVariableNames().toList())
    }

    private fun defineVariableNames(): Pair<String, String> {
        return if (name.isNotEmpty()) {
            Pair(conv2dKernelVarName(name), conv2dBiasVarName(name))
        } else {
            Pair(kernelVariableName, biasVariableName)
        }
    }

    private fun createConv2DVariables(
        tf: Ops,
        kernelVariableName: String,
        biasVariableName: String,
        kGraph: KGraph
    ) {
        kernel = tf.withName(kernelVariableName).variable(kernelShape, getDType())
        if (useBiasInternal) bias = tf.withName(biasVariableName).variable(biasShape, getDType())

        kernel = addWeight(tf, kGraph, kernelVariableName, kernel, kernelInitializerInternal)
        if (useBiasInternal) bias = addWeight(tf, kGraph, biasVariableName, bias!!, biasInitializerInternal)
    }
}

private fun assertArraySize(array: LongArray, size: Int, name: String) {
    if (array.size != size) {
        throw IllegalArgumentException("$name is expected to have size equal $size")
    }
}<|MERGE_RESOLUTION|>--- conflicted
+++ resolved
@@ -144,30 +144,6 @@
         createConv2DVariables(tf, kernelVariableName, biasVariableName, kGraph)
     }
 
-<<<<<<< HEAD
-    private fun defineVariableNames(): Pair<String, String> {
-        return if (name.isNotEmpty()) {
-            Pair(conv2dKernelVarName(name), conv2dBiasVarName(name))
-        } else {
-            Pair(KERNEL_VARIABLE_NAME, BIAS_VARIABLE_NAME)
-        }
-    }
-
-    private fun createConv2DVariables(
-        tf: Ops,
-        kernelVariableName: String,
-        biasVariableName: String,
-        kGraph: KGraph
-    ) {
-        kernel = tf.withName(kernelVariableName).variable(kernelShape, getDType())
-        if (useBias) bias = tf.withName(biasVariableName).variable(biasShape, getDType())
-
-        kernel = addWeight(tf, kGraph, kernelVariableName, kernel, kernelInitializer, kernelRegularizer)
-        if (useBias) bias = addWeight(tf, kGraph, biasVariableName, bias!!, biasInitializer, biasRegularizer)
-    }
-
-=======
->>>>>>> 90085c34
     override fun computeOutputShape(inputShape: Shape): Shape {
         var rows = inputShape.size(1)
         var cols = inputShape.size(2)
