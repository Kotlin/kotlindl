/*
 * Copyright 2020 JetBrains s.r.o. and Kotlin Deep Learning project contributors. All Rights Reserved.
 * Use of this source code is governed by the Apache 2.0 license that can be found in the LICENSE.txt file.
 */

package org.jetbrains.kotlinx.dl.api.inference.keras

// Keras layers
// Core layers
internal const val LAYER_DENSE: String = "Dense"
internal const val LAYER_INPUT: String = "InputLayer"
internal const val LAYER_ACTIVATION: String = "Activation"
// Convolution layers
internal const val LAYER_CONV1D: String = "Conv1D"
internal const val LAYER_CONV2D: String = "Conv2D"
internal const val LAYER_CONV3D: String = "Conv3D"
internal const val LAYER_DEPTHWISE_CONV2D: String = "DepthwiseConv2D"
internal const val LAYER_SEPARABLE_CONV2D: String = "SeparableConv2D"
// Pooling layers
internal const val LAYER_MAX_POOL_1D: String = "MaxPooling1D"
internal const val LAYER_MAX_POOL_2D: String = "MaxPooling2D"
internal const val LAYER_MAX_POOL_3D: String = "MaxPooling3D"
internal const val LAYER_AVG_POOL_1D: String = "AveragePooling1D"
internal const val LAYER_AVG_POOL_2D: String = "AveragePooling2D"
internal const val LAYER_AVG_POOL_3D: String = "AveragePooling3D"
internal const val LAYER_GLOBAL_MAX_POOL_1D: String = "GlobalMaxPooling1D"
internal const val LAYER_GLOBAL_MAX_POOL_2D: String = "GlobalMaxPooling2D"
internal const val LAYER_GLOBAL_MAX_POOL_3D: String = "GlobalMaxPooling3D"
internal const val LAYER_GLOBAL_AVG_POOL_1D: String = "GlobalAveragePooling1D"
internal const val LAYER_GLOBAL_AVG_POOL_2D: String = "GlobalAveragePooling2D"
internal const val LAYER_GLOBAL_AVG_POOL_3D: String = "GlobalAveragePooling3D"
// Recurrent layers
internal const val LAYER_LSTM: String = "LSTM"
// Normalization layers
internal const val LAYER_NORMALIZATION: String = "Normalization"
internal const val LAYER_BATCH_NORM: String = "BatchNormalization"
// Regularization layers
internal const val LAYER_DROPOUT: String = "Dropout"
// Attention layers
// Reshaping layers
internal const val LAYER_FLATTEN: String = "Flatten"
internal const val LAYER_REPEAT_VECTOR: String = "RepeatVector"
internal const val LAYER_RESHAPE: String = "Reshape"
internal const val LAYER_ZERO_PADDING_2D = "ZeroPadding2D"
internal const val LAYER_CROPPING_1D = "Cropping1D"
internal const val LAYER_CROPPING_2D = "Cropping2D"
<<<<<<< HEAD
internal const val LAYER_CROPPING_3D = "Cropping3D"
=======
internal const val LAYER_UP_SAMPLING_1D: String = "UpSampling1D"
internal const val LAYER_UP_SAMPLING_2D: String = "UpSampling2D"
internal const val LAYER_UP_SAMPLING_3D: String = "UpSampling3D"
>>>>>>> 6ad01442
// Merging layers
internal const val LAYER_ADD: String = "Add"
internal const val LAYER_MULTIPLY: String = "Multiply"
internal const val LAYER_SUBTRACT: String = "Subtract"
internal const val LAYER_AVERAGE: String = "Average"
internal const val LAYER_MAXIMUM: String = "Maximum"
internal const val LAYER_MINIMUM: String = "Minimum"
internal const val LAYER_CONCATENATE: String = "Concatenate"
// Locally-connected layers
// Activation layers
internal const val LAYER_RELU: String = "ReLU"
internal const val LAYER_ELU: String = "ELU"
internal const val LAYER_PRELU: String = "PReLU"
internal const val LAYER_LEAKY_RELU: String = "LeakyReLU"
internal const val LAYER_THRESHOLDED_RELU = "ThresholdedReLU"
internal const val LAYER_SOFTMAX: String = "Softmax"

// Keras data types
internal const val DATATYPE_FLOAT32: String = "float32"

// Keras Initializers
internal const val INITIALIZER_GLOROT_UNIFORM: String = "GlorotUniform"
internal const val INITIALIZER_GLOROT_NORMAL: String = "GlorotNormal"
internal const val INITIALIZER_HE_UNIFORM: String = "HeUniform"
internal const val INITIALIZER_HE_NORMAL: String = "HeNormal"
internal const val INITIALIZER_LECUN_UNIFORM: String = "LecunUniform"
internal const val INITIALIZER_LECUN_NORMAL: String = "LecunNormal"
internal const val INITIALIZER_ZEROS: String = "Zeros"
internal const val INITIALIZER_ONES: String = "Ones"
internal const val INITIALIZER_RANDOM_NORMAL: String = "RandomNormal"
internal const val INITIALIZER_RANDOM_UNIFORM: String = "RandomUniform"
internal const val INITIALIZER_TRUNCATED_NORMAL: String = "TruncatedNormal"
internal const val INITIALIZER_CONSTANT: String = "Constant"
internal const val INITIALIZER_VARIANCE_SCALING: String = "VarianceScaling"
internal const val INITIALIZER_IDENTITY: String = "Identity"
internal const val INITIALIZER_ORTHOGONAL:String = "Orthogonal"

// Keras activations
internal const val ACTIVATION_RELU: String = "relu"
internal const val ACTIVATION_SIGMOID: String = "sigmoid"
internal const val ACTIVATION_SOFTMAX: String = "softmax"
internal const val ACTIVATION_LINEAR: String = "linear"
internal const val ACTIVATION_SOFTPLUS: String = "softplus"
internal const val ACTIVATION_SOFTSIGN: String = "softsign"
internal const val ACTIVATION_RELU6: String = "relu6"
internal const val ACTIVATION_TANH: String = "tanh"
internal const val ACTIVATION_HARD_SIGMOID: String = "hard_sigmoid"
internal const val ACTIVATION_SWISH: String = "swish"
internal const val ACTIVATION_ELU: String = "elu"
internal const val ACTIVATION_SELU: String = "selu"
internal const val ACTIVATION_LOG_SOFTMAX: String = "log_softmax"
internal const val ACTIVATION_EXP: String = "exponential"

// Layer settings
internal const val CHANNELS_LAST: String = "channels_last"
internal const val CHANNELS_FIRST = "channels_first"
internal const val PADDING_SAME: String = "same"<|MERGE_RESOLUTION|>--- conflicted
+++ resolved
@@ -44,13 +44,10 @@
 internal const val LAYER_ZERO_PADDING_2D = "ZeroPadding2D"
 internal const val LAYER_CROPPING_1D = "Cropping1D"
 internal const val LAYER_CROPPING_2D = "Cropping2D"
-<<<<<<< HEAD
 internal const val LAYER_CROPPING_3D = "Cropping3D"
-=======
 internal const val LAYER_UP_SAMPLING_1D: String = "UpSampling1D"
 internal const val LAYER_UP_SAMPLING_2D: String = "UpSampling2D"
 internal const val LAYER_UP_SAMPLING_3D: String = "UpSampling3D"
->>>>>>> 6ad01442
 // Merging layers
 internal const val LAYER_ADD: String = "Add"
 internal const val LAYER_MULTIPLY: String = "Multiply"
