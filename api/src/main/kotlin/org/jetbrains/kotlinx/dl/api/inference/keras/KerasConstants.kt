/*
 * Copyright 2020 JetBrains s.r.o. and Kotlin Deep Learning project contributors. All Rights Reserved.
 * Use of this source code is governed by the Apache 2.0 license that can be found in the LICENSE.txt file.
 */

package org.jetbrains.kotlinx.dl.api.inference.keras

// Keras layers
internal const val LAYER_CONV2D: String = "Conv2D"
internal const val LAYER_DEPTHWISE_CONV2D: String = "DepthwiseConv2D"
internal const val LAYER_SEPARABLE_CONV2D: String = "SeparableConv2D"
internal const val LAYER_DENSE: String = "Dense"
internal const val LAYER_INPUT: String = "InputLayer"
internal const val LAYER_MAX_POOLING_2D: String = "MaxPooling2D"
internal const val LAYER_AVG_POOLING_2D: String = "AvgPooling2D"
internal const val LAYER_AVERAGE_POOLING_2D: String = "AveragePooling2D"
internal const val LAYER_RESCALING: String = "Rescaling"
internal const val LAYER_NORMALIZATION: String = "Normalization"
internal const val LAYER_FLATTEN: String = "Flatten"
internal const val LAYER_RESHAPE: String = "Reshape"
internal const val LAYER_ZERO_PADDING_2D = "ZeroPadding2D"
internal const val LAYER_CROPPING_2D = "Cropping2D"
internal const val LAYER_BATCH_NORM: String = "BatchNormalization"
internal const val LAYER_ACTIVATION: String = "Activation"
internal const val LAYER_RELU: String = "ReLU"
internal const val LAYER_ELU: String = "ELU"
<<<<<<< HEAD
internal const val LAYER_LEAKY_RELU: String = "LeakyReLU"
=======
internal const val LAYER_THRESHOLDED_RELU = "ThresholdedReLU"
>>>>>>> 18780bb8
internal const val LAYER_LSTM: String = "LSTM"
internal const val LAYER_DROPOUT: String = "Dropout"
internal const val LAYER_ADD: String = "Add"
internal const val LAYER_MULTIPLY: String = "Multiply"
internal const val LAYER_SUBTRACT: String = "Subtract"
internal const val LAYER_AVERAGE: String = "Average"
internal const val LAYER_MAXIMUM: String = "Maximum"
internal const val LAYER_MINIMUM: String = "Minimum"
internal const val LAYER_CONCATENATE: String = "Concatenate"
internal const val LAYER_GLOBAL_AVG_POOLING_2D: String = "GlobalAveragePooling2D"

// Keras data types
internal const val DATATYPE_FLOAT32: String = "float32"

// Keras Initializers
internal const val INITIALIZER_GLOROT_UNIFORM: String = "GlorotUniform"
internal const val INITIALIZER_GLOROT_NORMAL: String = "GlorotNormal"
internal const val INITIALIZER_HE_UNIFORM: String = "HeUniform"
internal const val INITIALIZER_HE_NORMAL: String = "HeNormal"
internal const val INITIALIZER_LECUN_UNIFORM: String = "LeCunUniform"
internal const val INITIALIZER_LECUN_NORMAL: String = "LeCunNormal"
internal const val INITIALIZER_ZEROS: String = "Zeros"
internal const val INITIALIZER_ONES: String = "Ones"
internal const val INITIALIZER_RANDOM_NORMAL: String = "RandomNormal"
internal const val INITIALIZER_RANDOM_UNIFORM: String = "RandomUniform"
internal const val INITIALIZER_TRUNCATED_NORMAL: String = "TruncatedNormal"
internal const val INITIALIZER_CONSTANT: String = "Constant"
internal const val INITIALIZER_VARIANCE_SCALING: String = "VarianceScaling"

// Keras activations
internal const val ACTIVATION_RELU: String = "relu"
internal const val ACTIVATION_SIGMOID: String = "sigmoid"
internal const val ACTIVATION_SOFTMAX: String = "softmax"
internal const val ACTIVATION_LINEAR: String = "linear"
internal const val ACTIVATION_SOFTPLUS: String = "softplus"
internal const val ACTIVATION_SOFTSIGN: String = "softsign"
internal const val ACTIVATION_RELU6: String = "relu6"
internal const val ACTIVATION_TANH: String = "tanh"
internal const val ACTIVATION_HARD_SIGMOID: String = "hard_sigmoid"
internal const val ACTIVATION_SWISH: String = "swish"
internal const val ACTIVATION_ELU: String = "elu"
internal const val ACTIVATION_SELU: String = "selu"
internal const val ACTIVATION_LOG_SOFTMAX: String = "log_softmax"
internal const val ACTIVATION_EXP: String = "exponential"

// Layer settings
internal const val CHANNELS_LAST: String = "channels_last"
internal const val CHANNELS_FIRST = "channels_first"
internal const val PADDING_SAME: String = "same"<|MERGE_RESOLUTION|>--- conflicted
+++ resolved
@@ -24,11 +24,8 @@
 internal const val LAYER_ACTIVATION: String = "Activation"
 internal const val LAYER_RELU: String = "ReLU"
 internal const val LAYER_ELU: String = "ELU"
-<<<<<<< HEAD
 internal const val LAYER_LEAKY_RELU: String = "LeakyReLU"
-=======
 internal const val LAYER_THRESHOLDED_RELU = "ThresholdedReLU"
->>>>>>> 18780bb8
 internal const val LAYER_LSTM: String = "LSTM"
 internal const val LAYER_DROPOUT: String = "Dropout"
 internal const val LAYER_ADD: String = "Add"
