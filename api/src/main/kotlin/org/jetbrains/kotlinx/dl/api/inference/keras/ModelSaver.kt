--- conflicted
+++ resolved
@@ -147,17 +147,12 @@
 
 private fun createKerasGlobalMaxPool1D(layer: GlobalMaxPool1D): KerasLayer {
     val configX = LayerConfig(
-<<<<<<< HEAD
-=======
-        data_format = layer.dataFormat,
->>>>>>> b45ed432
         dtype = DATATYPE_FLOAT32,
         name = layer.name
     )
     return KerasLayer(class_name = LAYER_GLOBAL_MAX_POOL_1D, config = configX)
 }
 
-<<<<<<< HEAD
 private fun createKerasGlobalAveragePooling3DLayer(layer: GlobalAvgPool3D): KerasLayer {
     val configX = LayerConfig(
         dtype = DATATYPE_FLOAT32,
@@ -166,8 +161,6 @@
     return KerasLayer(class_name = LAYER_GLOBAL_AVG_POOLING_3D, config = configX)
 }
 
-=======
->>>>>>> b45ed432
 private fun createKerasAddLayer(layer: Add): KerasLayer {
     val configX = LayerConfig(
         dtype = DATATYPE_FLOAT32,
