/*
 * Copyright 2020 JetBrains s.r.o. and Kotlin Deep Learning project contributors. All Rights Reserved.
 * Use of this source code is governed by the Apache 2.0 license that can be found in the LICENSE.txt file.
 */

package org.jetbrains.kotlinx.dl.api.inference.keras

import com.beust.klaxon.Klaxon
import org.jetbrains.kotlinx.dl.api.core.Functional
import org.jetbrains.kotlinx.dl.api.core.GraphTrainableModel
import org.jetbrains.kotlinx.dl.api.core.Sequential
import org.jetbrains.kotlinx.dl.api.core.activation.Activations
import org.jetbrains.kotlinx.dl.api.core.initializer.*
import org.jetbrains.kotlinx.dl.api.core.layer.Layer
<<<<<<< HEAD
import org.jetbrains.kotlinx.dl.api.core.layer.activation.PReLU
=======
import org.jetbrains.kotlinx.dl.api.core.layer.activation.LeakyReLU
import org.jetbrains.kotlinx.dl.api.core.layer.activation.ThresholdedReLU
>>>>>>> 7e8c7d99
import org.jetbrains.kotlinx.dl.api.core.layer.convolutional.Conv2D
import org.jetbrains.kotlinx.dl.api.core.layer.convolutional.ConvPadding
import org.jetbrains.kotlinx.dl.api.core.layer.convolutional.DepthwiseConv2D
import org.jetbrains.kotlinx.dl.api.core.layer.convolutional.SeparableConv2D
import org.jetbrains.kotlinx.dl.api.core.layer.core.ActivationLayer
import org.jetbrains.kotlinx.dl.api.core.layer.core.Dense
import org.jetbrains.kotlinx.dl.api.core.layer.core.Input
import org.jetbrains.kotlinx.dl.api.core.layer.merge.Add
import org.jetbrains.kotlinx.dl.api.core.layer.merge.Concatenate
import org.jetbrains.kotlinx.dl.api.core.layer.normalization.BatchNorm
import org.jetbrains.kotlinx.dl.api.core.layer.pooling.AvgPool2D
import org.jetbrains.kotlinx.dl.api.core.layer.pooling.GlobalAvgPool1D
import org.jetbrains.kotlinx.dl.api.core.layer.pooling.GlobalAvgPool2D
import org.jetbrains.kotlinx.dl.api.core.layer.pooling.MaxPool2D
import org.jetbrains.kotlinx.dl.api.core.layer.reshaping.Flatten
import org.jetbrains.kotlinx.dl.api.core.layer.reshaping.ZeroPadding2D
import org.jetbrains.kotlinx.dl.api.inference.keras.config.*
import java.io.File

/**
 * Saves model description as json configuration file fully compatible with the Keras TensorFlow framework.
 *
 * @param jsonConfigFile File to write model configuration.
 * @param isKerasFullyCompatible If true, it generates fully Keras-compatible configuration.
 */
public fun GraphTrainableModel.saveModelConfiguration(jsonConfigFile: File, isKerasFullyCompatible: Boolean = false) {
    val kerasLayers = mutableListOf<KerasLayer>()
    this.layers.forEach {
        run {
            val layer = convertToKerasLayer(it, isKerasFullyCompatible, this is Functional)
            kerasLayers.add(layer)
        }
    }

    val inputLayer = when (this::class) {
        Sequential::class -> (this as Sequential).inputLayer
        Functional::class -> (this as Functional).inputLayer
        else -> throw UnsupportedOperationException("${this::class} is not supported yet!")
    }

    val inputShape = inputLayer.packedDims.map { it.toInt() }

    (kerasLayers.first().config as LayerConfig).batch_input_shape =
        listOf(null, inputShape[0], inputShape[1], inputShape[2]) // TODO: refactor with method for Input layer

    val config = KerasModelConfig(name = "", layers = kerasLayers)
    val kerasModel = KerasModel(config = config)

    val jsonString2 = Klaxon()
        .converter(PaddingConverter())
        .toJsonString(kerasModel)

    jsonConfigFile.writeText(jsonString2, Charsets.UTF_8)
}

private fun convertToKerasLayer(layer: Layer, isKerasFullyCompatible: Boolean, isFunctional: Boolean): KerasLayer {
    val kerasLayer = when (layer::class) {
        Conv2D::class -> createKerasConv2D(layer as Conv2D, isKerasFullyCompatible)
        Flatten::class -> createKerasFlatten(layer as Flatten)
        MaxPool2D::class -> createKerasMaxPooling2D(layer as MaxPool2D)
        AvgPool2D::class -> createKerasAvgPooling2D(layer as AvgPool2D)
        Dense::class -> createKerasDense(layer as Dense, isKerasFullyCompatible)
        ZeroPadding2D::class -> createKerasZeroPadding2D(layer as ZeroPadding2D)
        Input::class -> createKerasInput(layer as Input)
        BatchNorm::class -> createKerasBatchNorm(layer as BatchNorm, isKerasFullyCompatible)
        ActivationLayer::class -> createKerasActivationLayer(layer as ActivationLayer)
<<<<<<< HEAD
        PReLU::class -> createKerasPReLULayer(layer as PReLU, isKerasFullyCompatible)
=======
        LeakyReLU::class -> createKerasLeakyReLU(layer as LeakyReLU);
        ThresholdedReLU::class -> createKerasThresholdedReLULayer(layer as ThresholdedReLU)
>>>>>>> 7e8c7d99
        Add::class -> createKerasAddLayer(layer as Add)
        GlobalAvgPool2D::class -> createKerasGlobalAveragePooling2DLayer(layer as GlobalAvgPool2D)
        DepthwiseConv2D::class -> createKerasDepthwiseConv2D(layer as DepthwiseConv2D, isKerasFullyCompatible)
        SeparableConv2D::class -> createSeparableConv2D(layer as SeparableConv2D, isKerasFullyCompatible)
        Concatenate::class -> createKerasConcatenate(layer as Concatenate)
        GlobalAvgPool1D::class -> createKerasGlobalAveragePooling1DLayer(layer as GlobalAvgPool1D)
        else -> throw IllegalStateException("${layer.name} with type ${layer::class.simpleName} is not supported yet!")
    }

    if (isFunctional) {
        if (kerasLayer.class_name.equals("InputLayer")) {
            kerasLayer.inbound_nodes = listOf()
        } else {
            kerasLayer.inbound_nodes = listOf()

            for (inboundLayer in layer.inboundLayers) {
                if (kerasLayer.inbound_nodes!!.isEmpty()) {
                    kerasLayer.inbound_nodes = listOf(mutableListOf<Any>())
                }

                (kerasLayer.inbound_nodes as List<MutableList<MutableList<Any>>>)[0].add(
                    mutableListOf(
                        inboundLayer.name,
                        0,
                        0,
                        mapOf<Any, Any>()
                    )
                )
            }
        }
    }

    return kerasLayer
}

private fun createKerasGlobalAveragePooling2DLayer(layer: GlobalAvgPool2D): KerasLayer {
    val configX = LayerConfig(
        dtype = DATATYPE_FLOAT32,
        name = layer.name
    )
    return KerasLayer(class_name = LAYER_GLOBAL_AVG_POOLING_2D, config = configX)
}

private fun createKerasGlobalAveragePooling1DLayer(layer: GlobalAvgPool1D): KerasLayer {
    val configX = LayerConfig(
            dtype = DATATYPE_FLOAT32,
            name = layer.name
    )
    return KerasLayer(class_name = LAYER_GLOBAL_AVG_POOLING_1D, config = configX)
}

private fun createKerasAddLayer(layer: Add): KerasLayer {
    val configX = LayerConfig(
        dtype = DATATYPE_FLOAT32,
        name = layer.name
    )
    return KerasLayer(class_name = LAYER_ADD, config = configX)
}

private fun createKerasActivationLayer(layer: ActivationLayer): KerasLayer {
    val configX = LayerConfig(
        dtype = DATATYPE_FLOAT32,
        activation = convertToKerasActivation(layer.activation),
        name = layer.name
    )
    return KerasLayer(class_name = LAYER_ACTIVATION, config = configX)
}

<<<<<<< HEAD
private fun createKerasPReLULayer(layer: PReLU, isKerasFullyCompatible: Boolean): KerasLayer {
    val configX = LayerConfig(
        dtype = DATATYPE_FLOAT32,
        alpha_initializer = convertToKerasInitializer(layer.alphaInitializer, isKerasFullyCompatible),
        shared_axes = layer.sharedAxes?.toList(),
        name = layer.name
    )
    return KerasLayer(class_name = LAYER_PRELU, config = configX)
=======
private fun createKerasLeakyReLU(layer: LeakyReLU): KerasLayer {
    val configX = LayerConfig(
        dtype = DATATYPE_FLOAT32,
        alpha = layer.alpha.toDouble(),
        name = layer.name
    )
    return KerasLayer(class_name = LAYER_LEAKY_RELU, config = configX)
}

private fun createKerasThresholdedReLULayer(layer: ThresholdedReLU): KerasLayer {
    val configX = LayerConfig(
        dtype = DATATYPE_FLOAT32,
        theta = layer.theta.toDouble(),
        name = layer.name
    )
    return KerasLayer(class_name = LAYER_THRESHOLDED_RELU, config = configX)
>>>>>>> 7e8c7d99
}

private fun createKerasBatchNorm(layer: BatchNorm, isKerasFullyCompatible: Boolean): KerasLayer {
    val configX = LayerConfig(
        dtype = DATATYPE_FLOAT32,
        name = layer.name,
        axis = layer.axis,
        momentum = layer.momentum,
        center = layer.center,
        epsilon = layer.epsilon,
        scale = layer.scale,
        gamma_initializer = convertToKerasInitializer(layer.gammaInitializer, isKerasFullyCompatible),
        beta_initializer = convertToKerasInitializer(layer.betaInitializer, isKerasFullyCompatible),
        moving_mean_initializer = convertToKerasInitializer(layer.movingMeanInitializer, isKerasFullyCompatible),
        moving_variance_initializer = convertToKerasInitializer(
            layer.movingVarianceInitializer,
            isKerasFullyCompatible
        ),
    )
    return KerasLayer(class_name = LAYER_BATCH_NORM, config = configX)
}

private fun createKerasInput(layer: Input): KerasLayer {
    val shape = mutableListOf<Int?>()
    shape.add(null)
    layer.packedDims.map { it.toInt() }.forEach { shape.add(it) }

    val config = LayerConfig(
        dtype = DATATYPE_FLOAT32,
        sparse = false,
        batch_input_shape = shape,
        name = layer.name
    )
    return KerasLayer(class_name = LAYER_INPUT, config = config)
}

private fun createKerasDense(layer: Dense, isKerasFullyCompatible: Boolean): KerasLayer {
    val configX = LayerConfig(
        dtype = DATATYPE_FLOAT32,
        units = layer.outputSize,
        name = layer.name,
        use_bias = layer.useBias,
        activation = convertToKerasActivation(layer.activation),
        kernel_initializer = convertToKerasInitializer(layer.kernelInitializer, isKerasFullyCompatible),
        bias_initializer = convertToKerasInitializer(layer.biasInitializer, isKerasFullyCompatible)
    )
    return KerasLayer(class_name = LAYER_DENSE, config = configX)
}

private fun convertToKerasInitializer(initializer: Initializer, isKerasFullyCompatible: Boolean): KerasInitializer? {
    val className: String
    val config: KerasInitializerConfig
    if (isKerasFullyCompatible) {
        val (_className, _config) = when (initializer::class) {
            GlorotUniform::class -> convertToVarianceScaling(initializer as VarianceScaling)
            GlorotNormal::class -> convertToVarianceScaling(initializer as VarianceScaling)
            HeNormal::class -> convertToVarianceScaling(initializer as VarianceScaling)
            HeUniform::class -> convertToVarianceScaling(initializer as VarianceScaling)
            LeCunNormal::class -> convertToVarianceScaling(initializer as VarianceScaling)
            LeCunUniform::class -> convertToVarianceScaling(initializer as VarianceScaling)
            RandomUniform::class -> convertToRandomUniform(initializer as RandomUniform)
            else -> throw IllegalStateException("${initializer::class.simpleName} is not supported yet!")
        }

        className = _className
        config = _config
    } else {
        className = when (initializer::class) {
            GlorotUniform::class -> INITIALIZER_GLOROT_UNIFORM
            GlorotNormal::class -> INITIALIZER_GLOROT_NORMAL
            HeNormal::class -> INITIALIZER_HE_NORMAL
            HeUniform::class -> INITIALIZER_HE_UNIFORM
            LeCunNormal::class -> INITIALIZER_LECUN_NORMAL
            LeCunUniform::class -> INITIALIZER_LECUN_UNIFORM
            else -> throw IllegalStateException("${initializer::class.simpleName} is not supported yet!")
        }
        config = KerasInitializerConfig(seed = 12)
    }

    return KerasInitializer(class_name = className, config = config)
}

private fun convertToRandomUniform(initializer: RandomUniform): Pair<String, KerasInitializerConfig> {
    return Pair(
        INITIALIZER_RANDOM_UNIFORM, KerasInitializerConfig(
            minval = initializer.minVal.toDouble(),
            maxval = initializer.maxVal.toDouble(),
            seed = initializer.seed.toInt()
        )
    )
}

private fun convertToVarianceScaling(initializer: VarianceScaling): Pair<String, KerasInitializerConfig> {
    return Pair(
        INITIALIZER_VARIANCE_SCALING, KerasInitializerConfig(
            seed = initializer.seed.toInt(),
            scale = initializer.scale,
            mode = convertMode(initializer.mode),
            distribution = convertDistribution(initializer.distribution)
        )
    )
}

private fun convertDistribution(distribution: Distribution): String {
    return when (distribution) {
        Distribution.TRUNCATED_NORMAL -> "truncated_normal"
        Distribution.UNIFORM -> "uniform"
        Distribution.UNTRUNCATED_NORMAL -> "untruncated_normal"
    }
}

private fun convertMode(mode: Mode): String {
    return when (mode) {
        Mode.FAN_IN -> "fan_in"
        Mode.FAN_OUT -> "fan_out"
        Mode.FAN_AVG -> "fan_avg"
    }
}

private fun convertPadding(padding: ConvPadding): KerasPadding {
    return when (padding) {
        ConvPadding.SAME -> KerasPadding.Same
        ConvPadding.VALID -> KerasPadding.Valid
        ConvPadding.FULL -> KerasPadding.Full
    }
}

private fun convertToKerasActivation(activation: Activations): String? {
    return when (activation) {
        Activations.Relu -> ACTIVATION_RELU
        Activations.Sigmoid -> ACTIVATION_SIGMOID
        Activations.Softmax -> ACTIVATION_SOFTMAX
        Activations.Linear -> ACTIVATION_LINEAR
        Activations.Tanh -> ACTIVATION_TANH
        Activations.Relu6 -> ACTIVATION_RELU6
        Activations.Elu -> ACTIVATION_ELU
        Activations.Selu -> ACTIVATION_SELU
        Activations.LogSoftmax -> ACTIVATION_LOG_SOFTMAX
        Activations.Exponential -> ACTIVATION_EXP
        Activations.SoftPlus -> ACTIVATION_SOFTPLUS
        Activations.SoftSign -> ACTIVATION_SOFTSIGN
        Activations.HardSigmoid -> ACTIVATION_HARD_SIGMOID
        Activations.Swish -> ACTIVATION_SWISH
    }
}

private fun createKerasMaxPooling2D(layer: MaxPool2D): KerasLayer {
    val poolSize = mutableListOf(layer.poolSize[1], layer.poolSize[2])
    val strides = mutableListOf(layer.strides[1], layer.strides[2])
    val configX = LayerConfig(
        data_format = CHANNELS_LAST,
        dtype = DATATYPE_FLOAT32,
        name = layer.name,
        padding = convertPadding(layer.padding),
        pool_size = poolSize,
        strides = strides
    )
    return KerasLayer(class_name = LAYER_MAX_POOLING_2D, config = configX)
}

private fun createKerasAvgPooling2D(layer: AvgPool2D): KerasLayer {
    val poolSize = mutableListOf(layer.poolSize[1], layer.poolSize[2])
    val strides = mutableListOf(layer.strides[1], layer.strides[2])
    val configX = LayerConfig(
        data_format = CHANNELS_LAST,
        dtype = DATATYPE_FLOAT32,
        name = layer.name,
        padding = convertPadding(layer.padding),
        pool_size = poolSize,
        strides = strides
    )
    return KerasLayer(class_name = LAYER_AVG_POOLING_2D, config = configX)
}

private fun createKerasFlatten(layer: Flatten): KerasLayer {
    val configX = LayerConfig(
        data_format = CHANNELS_LAST,
        dtype = DATATYPE_FLOAT32,
        name = layer.name
    )
    return KerasLayer(class_name = LAYER_FLATTEN, config = configX)
}

private fun createKerasConcatenate(layer: Concatenate): KerasLayer {
    val configX = LayerConfig(
        dtype = DATATYPE_FLOAT32,
        axis = layer.axis,
        name = layer.name
    )
    return KerasLayer(class_name = LAYER_CONCATENATE, config = configX)
}

private fun createKerasConv2D(layer: Conv2D, isKerasFullyCompatible: Boolean): KerasLayer {
    val kernelSize = layer.kernelSize.map { it.toInt() }.toList()
    val configX = LayerConfig(
        filters = layer.filters.toInt(),
        kernel_size = kernelSize,
        strides = listOf(layer.strides[1].toInt(), layer.strides[2].toInt()),
        dilation_rate = listOf(layer.dilations[1].toInt(), layer.dilations[2].toInt()),
        activation = convertToKerasActivation(layer.activation),
        kernel_initializer = convertToKerasInitializer(layer.kernelInitializer, isKerasFullyCompatible),
        bias_initializer = convertToKerasInitializer(layer.biasInitializer, isKerasFullyCompatible),
        padding = convertPadding(layer.padding),
        name = layer.name,
        use_bias = layer.useBias
    )
    return KerasLayer(class_name = LAYER_CONV2D, config = configX)
}

private fun createKerasDepthwiseConv2D(layer: DepthwiseConv2D, isKerasFullyCompatible: Boolean) : KerasLayer {
    val configX = LayerConfig(
        kernel_size = layer.kernelSize.map { it.toInt() },
        strides = listOf(layer.strides[1].toInt(), layer.strides[2].toInt()),
        dilation_rate = listOf(layer.dilations[1].toInt(), layer.dilations[2].toInt()),
        activation = convertToKerasActivation(layer.activation),
        depthwise_initializer = convertToKerasInitializer(layer.depthwiseInitializer, isKerasFullyCompatible),
        depth_multiplier = layer.depthMultiplier,
        bias_initializer = convertToKerasInitializer(layer.biasInitializer, isKerasFullyCompatible),
        padding = convertPadding(layer.padding),
        use_bias = layer.useBias,
        name = layer.name
    )
    return KerasLayer(class_name = LAYER_DEPTHWISE_CONV2D, configX)
}

private fun createSeparableConv2D(layer: SeparableConv2D, isKerasFullyCompatible: Boolean): KerasLayer {
    val configX = LayerConfig(
        filters = layer.filters.toInt(),
        kernel_size = layer.kernelSize.map { it.toInt() },
        strides = listOf(layer.strides[1].toInt(), layer.strides[2].toInt()),
        dilation_rate = listOf(layer.dilations[1].toInt(), layer.dilations[2].toInt()),
        activation = convertToKerasActivation(layer.activation),
        depthwise_initializer = convertToKerasInitializer(layer.depthwiseInitializer, isKerasFullyCompatible),
        pointwise_initializer = convertToKerasInitializer(layer.pointwiseInitializer, isKerasFullyCompatible),
        depth_multiplier = layer.depthMultiplier,
        bias_initializer = convertToKerasInitializer(layer.biasInitializer, isKerasFullyCompatible),
        padding = convertPadding(layer.padding),
        use_bias = layer.useBias,
        name = layer.name
    )
    return KerasLayer(class_name = LAYER_SEPARABLE_CONV2D, config = configX)
}

private fun createKerasZeroPadding2D(layer: ZeroPadding2D): KerasLayer {
    val configX = LayerConfig(
        data_format = CHANNELS_LAST,
        dtype = DATATYPE_FLOAT32,
        name = layer.name,
        padding = KerasPadding.ZeroPadding2D(layer.padding)
    )
    return KerasLayer(class_name = LAYER_ZERO_PADDING_2D, config = configX)
}<|MERGE_RESOLUTION|>--- conflicted
+++ resolved
@@ -12,12 +12,9 @@
 import org.jetbrains.kotlinx.dl.api.core.activation.Activations
 import org.jetbrains.kotlinx.dl.api.core.initializer.*
 import org.jetbrains.kotlinx.dl.api.core.layer.Layer
-<<<<<<< HEAD
 import org.jetbrains.kotlinx.dl.api.core.layer.activation.PReLU
-=======
 import org.jetbrains.kotlinx.dl.api.core.layer.activation.LeakyReLU
 import org.jetbrains.kotlinx.dl.api.core.layer.activation.ThresholdedReLU
->>>>>>> 7e8c7d99
 import org.jetbrains.kotlinx.dl.api.core.layer.convolutional.Conv2D
 import org.jetbrains.kotlinx.dl.api.core.layer.convolutional.ConvPadding
 import org.jetbrains.kotlinx.dl.api.core.layer.convolutional.DepthwiseConv2D
@@ -84,12 +81,9 @@
         Input::class -> createKerasInput(layer as Input)
         BatchNorm::class -> createKerasBatchNorm(layer as BatchNorm, isKerasFullyCompatible)
         ActivationLayer::class -> createKerasActivationLayer(layer as ActivationLayer)
-<<<<<<< HEAD
         PReLU::class -> createKerasPReLULayer(layer as PReLU, isKerasFullyCompatible)
-=======
         LeakyReLU::class -> createKerasLeakyReLU(layer as LeakyReLU);
         ThresholdedReLU::class -> createKerasThresholdedReLULayer(layer as ThresholdedReLU)
->>>>>>> 7e8c7d99
         Add::class -> createKerasAddLayer(layer as Add)
         GlobalAvgPool2D::class -> createKerasGlobalAveragePooling2DLayer(layer as GlobalAvgPool2D)
         DepthwiseConv2D::class -> createKerasDepthwiseConv2D(layer as DepthwiseConv2D, isKerasFullyCompatible)
@@ -158,7 +152,6 @@
     return KerasLayer(class_name = LAYER_ACTIVATION, config = configX)
 }
 
-<<<<<<< HEAD
 private fun createKerasPReLULayer(layer: PReLU, isKerasFullyCompatible: Boolean): KerasLayer {
     val configX = LayerConfig(
         dtype = DATATYPE_FLOAT32,
@@ -167,7 +160,8 @@
         name = layer.name
     )
     return KerasLayer(class_name = LAYER_PRELU, config = configX)
-=======
+}
+
 private fun createKerasLeakyReLU(layer: LeakyReLU): KerasLayer {
     val configX = LayerConfig(
         dtype = DATATYPE_FLOAT32,
@@ -184,7 +178,6 @@
         name = layer.name
     )
     return KerasLayer(class_name = LAYER_THRESHOLDED_RELU, config = configX)
->>>>>>> 7e8c7d99
 }
 
 private fun createKerasBatchNorm(layer: BatchNorm, isKerasFullyCompatible: Boolean): KerasLayer {
