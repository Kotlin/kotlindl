--- conflicted
+++ resolved
@@ -12,11 +12,8 @@
 import org.jetbrains.kotlinx.dl.api.core.activation.Activations
 import org.jetbrains.kotlinx.dl.api.core.initializer.*
 import org.jetbrains.kotlinx.dl.api.core.layer.Layer
-<<<<<<< HEAD
 import org.jetbrains.kotlinx.dl.api.core.layer.activation.LeakyReLU
-=======
 import org.jetbrains.kotlinx.dl.api.core.layer.activation.ThresholdedReLU
->>>>>>> 18780bb8
 import org.jetbrains.kotlinx.dl.api.core.layer.convolutional.Conv2D
 import org.jetbrains.kotlinx.dl.api.core.layer.convolutional.ConvPadding
 import org.jetbrains.kotlinx.dl.api.core.layer.convolutional.DepthwiseConv2D
@@ -82,11 +79,8 @@
         Input::class -> createKerasInput(layer as Input)
         BatchNorm::class -> createKerasBatchNorm(layer as BatchNorm, isKerasFullyCompatible)
         ActivationLayer::class -> createKerasActivationLayer(layer as ActivationLayer)
-<<<<<<< HEAD
         LeakyReLU::class -> createKerasLeakyReLU(layer as LeakyReLU);
-=======
         ThresholdedReLU::class -> createKerasThresholdedReLULayer(layer as ThresholdedReLU)
->>>>>>> 18780bb8
         Add::class -> createKerasAddLayer(layer as Add)
         GlobalAvgPool2D::class -> createKerasGlobalAveragePooling2DLayer(layer as GlobalAvgPool2D)
         DepthwiseConv2D::class -> createKerasDepthwiseConv2D(layer as DepthwiseConv2D, isKerasFullyCompatible)
@@ -146,7 +140,6 @@
     return KerasLayer(class_name = LAYER_ACTIVATION, config = configX)
 }
 
-<<<<<<< HEAD
 private fun createKerasLeakyReLU(layer: LeakyReLU): KerasLayer {
     val configX = LayerConfig(
         dtype = DATATYPE_FLOAT32,
@@ -154,7 +147,8 @@
         name = layer.name
     )
     return KerasLayer(class_name = LAYER_LEAKY_RELU, config = configX)
-=======
+}
+
 private fun createKerasThresholdedReLULayer(layer: ThresholdedReLU): KerasLayer {
     val configX = LayerConfig(
         dtype = DATATYPE_FLOAT32,
@@ -162,7 +156,6 @@
         name = layer.name
     )
     return KerasLayer(class_name = LAYER_THRESHOLDED_RELU, config = configX)
->>>>>>> 18780bb8
 }
 
 private fun createKerasBatchNorm(layer: BatchNorm, isKerasFullyCompatible: Boolean): KerasLayer {
