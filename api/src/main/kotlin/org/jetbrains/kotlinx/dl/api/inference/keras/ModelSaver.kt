--- conflicted
+++ resolved
@@ -100,15 +100,12 @@
         is Flatten -> createKerasFlattenLayer(layer)
         is RepeatVector -> createKerasRepeatVectorLayer(layer)
         is ZeroPadding2D -> createKerasZeroPadding2DLayer(layer)
-<<<<<<< HEAD
         is Cropping1D -> createKerasCropping1DLayer(layer)
         is Cropping2D -> createKerasCropping2DLayer(layer)
         is Cropping3D -> createKerasCropping3DLayer(layer)
-=======
         is UpSampling1D -> createKerasUpSampling1DLayer(layer)
         is UpSampling2D -> createKerasUpSampling2DLayer(layer)
         is UpSampling3D -> createKerasUpSampling3DLayer(layer)
->>>>>>> 6ad01442
         // Merging layers
         is Add -> createKerasAddLayer(layer)
         is Maximum -> createKerasMaximumLayer(layer)
@@ -732,7 +729,6 @@
     return KerasLayer(class_name = LAYER_ZERO_PADDING_2D, config = configX)
 }
 
-<<<<<<< HEAD
 private fun createKerasCropping1DLayer(layer: Cropping1D): KerasLayer {
     val configX = LayerConfig(
         dtype = DATATYPE_FLOAT32,
@@ -761,7 +757,8 @@
         trainable = layer.isTrainable,
     )
     return KerasLayer(class_name = LAYER_CROPPING_3D, config = configX)
-=======
+}
+
 private fun createKerasUpSampling1DLayer(layer: UpSampling1D): KerasLayer {
     val configX = LayerConfig(
         dtype = DATATYPE_FLOAT32,
@@ -791,5 +788,4 @@
         trainable = layer.isTrainable,
     )
     return KerasLayer(class_name = LAYER_UP_SAMPLING_3D,  config = configX)
->>>>>>> 6ad01442
 }