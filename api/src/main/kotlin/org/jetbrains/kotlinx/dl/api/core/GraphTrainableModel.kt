--- conflicted
+++ resolved
@@ -3,10 +3,10 @@
  * Use of this source code is governed by the Apache 2.0 license that can be found in the LICENSE.txt file.
  */
 
-@file:Suppress("LeakingThis")
-
 package org.jetbrains.kotlinx.dl.api.core
 
+import mu.KLogger
+import mu.KotlinLogging
 import org.jetbrains.kotlinx.dl.api.core.callback.Callback
 import org.jetbrains.kotlinx.dl.api.core.exception.RepeatableLayerNameException
 import org.jetbrains.kotlinx.dl.api.core.history.*
@@ -33,7 +33,6 @@
 import org.jetbrains.kotlinx.dl.api.inference.keras.saveModelConfiguration
 import org.jetbrains.kotlinx.dl.dataset.DataBatch
 import org.jetbrains.kotlinx.dl.dataset.Dataset
-import org.jetbrains.kotlinx.dl.logging.api.*
 import org.tensorflow.*
 import org.tensorflow.op.Ops
 import org.tensorflow.op.core.Placeholder
@@ -52,7 +51,7 @@
  */
 public abstract class GraphTrainableModel(vararg layers: Layer) : TrainableModel() {
     /** Logger for the model. */
-    public val logger: Logger = GlobalLogFactory.newLogger(this::class.java)
+    public val logger: KLogger = KotlinLogging.logger {}
 
     /** The layers to describe the model design. Main part of the internal state of the model. */
     public var layers: List<Layer> = listOf(*layers)
@@ -167,7 +166,6 @@
             else -> 1
         }
 
-        @Suppress("LeakingThis")
         xOp = inputLayer.input
         yTrueOp = tf.placeholder(getDType()) as Operand<Float>
         numberOfLossesOp = tf.withName("numberOfLosses").placeholder(
@@ -222,10 +220,10 @@
         require(layers.none { it is NoGradients && it.isTrainable })
         {
             "All layers that implements NoGradient interface should be frozen (status isTrainable==false). " +
-              "But the following layers violates this rule: ${
-                  layers.filter { it is NoGradients && it.isTrainable }.map { it.name }.toTypedArray()
-                      .contentDeepToString()
-              }"
+                    "But the following layers violates this rule: ${
+                        layers.filter { it is NoGradients && it.isTrainable }.map { it.name }.toTypedArray()
+                            .contentDeepToString()
+                    }"
         }
         //  require(layers.last() is Dense) { "DL architectures are not finished with Dense layer are not supported yet!" }
         //  require(layers.last().hasActivation()) { "Last layer must have an activation function." }
@@ -243,7 +241,7 @@
         validationDataset: Dataset,
         epochs: Int,
         trainBatchSize: Int,
-        validationBatchSize: Int,
+        validationBatchSize: Int
     ): TrainingHistory {
         return internalFit(
             trainBatchSize,
@@ -258,7 +256,7 @@
     override fun fit(
         dataset: Dataset,
         epochs: Int,
-        batchSize: Int,
+        batchSize: Int
     ): TrainingHistory {
         return internalFit(
             batchSize,
@@ -291,14 +289,14 @@
         trainingDataset: Dataset,
         validationIsEnabled: Boolean,
         validationDataset: Dataset?,
-        validationBatchSize: Int?,
+        validationBatchSize: Int?
     ): TrainingHistory {
         check(isModelCompiled) { "The model is not compiled yet. Compile the model to use this method." }
 
         for (layer in layers) {
             check(!(layer is NoGradients && layer.isTrainable)) {
                 "Layer $layer has no gradients implementations in TensorFlow and should be non-trainable only. " +
-                  "Set 'isTrainable' to 'false'."
+                        "Set 'isTrainable' to 'false'."
             }
         }
 
@@ -430,13 +428,8 @@
         batchLabels: Tensor<Float>,
         numberOfLosses: Tensor<Float>,
         isTraining: Tensor<Float>,
-<<<<<<< HEAD
-        metricOp: Operand<Float>,
-    ): Pair<Float, Float> {
-=======
         metricOps: MutableList<Operand<Float>>
     ): Pair<Float, List<Float>> {
->>>>>>> b9c9baf4
         val runner = session.runner()
 
         targets.forEach {
@@ -677,7 +670,7 @@
 
     override fun predictSoftlyAndGetActivations(
         inputData: FloatArray,
-        predictionTensorName: String,
+        predictionTensorName: String
     ): Pair<FloatArray, List<*>> {
         return internalPredict(inputData, true, predictionTensorName)
     }
@@ -685,7 +678,7 @@
     private fun internalPredict(
         inputData: FloatArray,
         visualizationIsEnabled: Boolean,
-        predictionTensorName: String,
+        predictionTensorName: String
     ): Pair<FloatArray, List<*>> {
         check(isModelCompiled) { "The model is not compiled yet. Compile the model to use this method." }
         check(isModelInitialized) { "The model is not initialized yet. Initialize the model weights with init() method or load weights to use this method." }
@@ -720,7 +713,7 @@
     private fun formPredictionAndActivationsTensors(
         predictionTensorName: String,
         testImages: Tensor<Float>,
-        visualizationIsEnabled: Boolean,
+        visualizationIsEnabled: Boolean
     ): List<Tensor<*>> {
         val runner = session
             .runner()
@@ -768,7 +761,7 @@
     private fun batchValidation(
         batch: DataBatch,
         xBatchShape: LongArray,
-        yBatchShape: LongArray,
+        yBatchShape: LongArray
     ) {
         check(
             TensorShape(xBatchShape).numElements().toInt() == batch.x.size * batch.x[0].size
@@ -785,8 +778,8 @@
             "The calculated [from the model] label batch shape ${yBatchShape.contentToString()} doesn't match actual data buffer size ${
                 batch.y.size * numberOfClasses.toInt()
             }. " +
-              "\nPlease, check the input label data or correct number of classes [number of neurons] in last Dense layer, if you have a classification problem." +
-              "\nHighly likely, you have different number of classes presented in data and described in model as desired output."
+                    "\nPlease, check the input label data or correct number of classes [number of neurons] in last Dense layer, if you have a classification problem." +
+                    "\nHighly likely, you have different number of classes presented in data and described in model as desired output."
         }
     }
 
@@ -814,7 +807,7 @@
         modelDirectory: File,
         savingFormat: SavingFormat,
         saveOptimizerState: Boolean,
-        writingMode: WritingMode,
+        writingMode: WritingMode
     ) {
         check(isModelCompiled) { "The model is not compiled yet. Compile the model to use this method." }
         check(isModelInitialized) { "The model is not initialized yet. Initialize the model weights with init() method or load weights to use this method." }
@@ -921,7 +914,7 @@
 
         if (!file.exists()) throw FileNotFoundException(
             "File 'variableNames.txt' is not found. This file must be in the model directory. " +
-              "It is generated during Sequential model saving with SavingFormat.TF_GRAPH_CUSTOM_VARIABLES or SavingFormat.JSON_CONFIG_CUSTOM_VARIABLES."
+                    "It is generated during Sequential model saving with SavingFormat.TF_GRAPH_CUSTOM_VARIABLES or SavingFormat.JSON_CONFIG_CUSTOM_VARIABLES."
         )
 
         val variableNames = file.readLines()
